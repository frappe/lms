<<<<<<< HEAD
import frappeUIPreset from "frappe-ui/tailwind";
=======
import frappeUIPreset from 'frappe-ui/tailwind'
>>>>>>> 66c70dd2

export default {
	presets: [frappeUIPreset],
	content: [
		'./index.html',
		'./src/**/*.{vue,js,ts,jsx,tsx}',
		'./node_modules/frappe-ui/src/**/*.{vue,js,ts,jsx,tsx}',
		'../node_modules/frappe-ui/src/**/*.{vue,js,ts,jsx,tsx}',
		'./node_modules/frappe-ui/frappe/**/*.{vue,js,ts,jsx,tsx}',
		'../node_modules/frappe-ui/frappe/**/*.{vue,js,ts,jsx,tsx}',
	],
	theme: {
		extend: {
			strokeWidth: {
				1.5: '1.5',
			},
			screens: {
				'2xl': '1600px',
				'3xl': '1920px',
			},
		},
	},
	plugins: [],
}<|MERGE_RESOLUTION|>--- conflicted
+++ resolved
@@ -1,8 +1,4 @@
-<<<<<<< HEAD
-import frappeUIPreset from "frappe-ui/tailwind";
-=======
 import frappeUIPreset from 'frappe-ui/tailwind'
->>>>>>> 66c70dd2
 
 export default {
 	presets: [frappeUIPreset],
