--- conflicted
+++ resolved
@@ -667,16 +667,7 @@
 	const hours = String(date.getUTCHours()).padStart(2, '0')
 	const minutes = String(date.getUTCMinutes()).padStart(2, '0')
 	const secs = String(date.getUTCSeconds()).padStart(2, '0')
-<<<<<<< HEAD
 	return `${hours}:${minutes}:${secs}`
-=======
-	return `${minutes}:${secs}`
-}
-
-export const convertToMinutes = (seconds) => {
-	const minutes = Math.floor(seconds / 60)
-	const remainingSeconds = Math.round(seconds % 60)
-	return `${minutes}:${remainingSeconds.toString().padStart(2, '0')}`
 }
 
 const getRootNode = (selector = '#editor') => {
@@ -771,5 +762,4 @@
 			}
 		})
 	})
->>>>>>> 15400f2a
 }