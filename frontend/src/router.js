--- conflicted
+++ resolved
@@ -244,11 +244,11 @@
 		props: true,
 	},
 	{
-<<<<<<< HEAD
 		path: '/search',
 		name: 'Search',
 		component: () => import('@/pages/Search/Search.vue'),
-=======
+	},
+	{
 		path: '/data-import',
 		name: 'DataImportList',
 		component: () => import('@/pages/DataImport.vue'),
@@ -264,7 +264,6 @@
 		name: 'DataImport',
 		component: () => import('@/pages/DataImport.vue'),
 		props: true,
->>>>>>> 61215cf0
 	},
 ]
 
