--- conflicted
+++ resolved
@@ -193,22 +193,7 @@
 							userResource.data?.is_fc_site && 1==0
 						)
 					},
-				},
-<<<<<<< HEAD
-			],
-		},
-		{
-			group: '',
-			items: [
-				// {
-				// 	icon: Zap,
-				// 	label: 'Powered by MedRef Learning',
-				// 	onClick: () => {
-				// 		window.open('https://medrefsl.com', '_blank')
-				// 	},
-				// },
-=======
->>>>>>> 9c76c542
+				}, 
 				{
 					icon: LogOut,
 					label: 'Log out',
