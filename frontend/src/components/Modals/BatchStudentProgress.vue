--- conflicted
+++ resolved
@@ -76,12 +76,9 @@
 						</div>
 					</div>
 				</div>
-<<<<<<< HEAD
-=======
 
 				<!-- Heatmap -->
 				<StudentHeatmap :member="student.email" :base_days="120" />
->>>>>>> 4869bba7
 			</div>
 		</template>
 	</Dialog>
