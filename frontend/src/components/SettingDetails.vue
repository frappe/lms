<template>
	<div class="flex flex-col justify-between h-full">
		<div>
			<div class="flex itemsc-center justify-between">
				<div class="font-semibold mb-1">
					{{ __(label) }}
				</div>
				<Badge
					v-if="data.isDirty"
					:label="__('Not Saved')"
					variant="subtle"
					theme="orange"
				/>
			</div>
			<div class="text-xs text-gray-600">
				{{ __(description) }}
			</div>
		</div>
<<<<<<< HEAD
		<div
			class="my-5"
			:class="{ 'flex justify-between w-full': columns.length > 1 }"
		>
			<div v-for="(column, index) in columns" :key="index">
				<div
					class="flex flex-col space-y-5"
					:class="columns.length > 1 ? 'w-72' : 'w-full'"
				>
					<div v-for="field in column">
						<Link
							v-if="field.type == 'Link'"
							v-model="field.value"
							:doctype="field.doctype"
							:label="__(field.label)"
						/>

						<Codemirror
							v-else-if="field.type == 'Code'"
							v-model:value="field.value"
							:label="__(field.label)"
							:height="200"
							:options="{
								mode: field.mode,
								theme: 'seti',
							}"
						/>

						<FormControl
							v-else
							:key="field.name"
							v-model="field.value"
							:label="__(field.label)"
							:type="field.type"
							:rows="field.rows"
							:options="field.options"
						/>
					</div>
				</div>
			</div>
		</div>
=======

		<SettingFields :fields="fields" :data="data.doc" />
>>>>>>> bb9b179e
		<div class="flex flex-row-reverse mt-auto">
			<Button variant="solid" :loading="data.save.loading" @click="update">
				{{ __('Update') }}
			</Button>
		</div>
	</div>
</template>

<script setup>
import { Button, Badge } from 'frappe-ui'
import SettingFields from '@/components/SettingFields.vue'

const props = defineProps({
	fields: {
		type: Array,
		required: true,
	},
	data: {
		type: Object,
		required: true,
	},
	label: {
		type: String,
		required: true,
	},
	description: {
		type: String,
	},
})

const update = () => {
	props.fields.forEach((f) => {
		if (f.type != 'Column Break') {
			props.data.doc[f.name] = f.value
		}
	})
	props.data.save.submit()
}
</script>

<style>
.CodeMirror pre.CodeMirror-line,
.CodeMirror pre.CodeMirror-line-like {
	font-family: revert;
}

.CodeMirror {
	border-radius: 12px;
}
</style><|MERGE_RESOLUTION|>--- conflicted
+++ resolved
@@ -16,52 +16,8 @@
 				{{ __(description) }}
 			</div>
 		</div>
-<<<<<<< HEAD
-		<div
-			class="my-5"
-			:class="{ 'flex justify-between w-full': columns.length > 1 }"
-		>
-			<div v-for="(column, index) in columns" :key="index">
-				<div
-					class="flex flex-col space-y-5"
-					:class="columns.length > 1 ? 'w-72' : 'w-full'"
-				>
-					<div v-for="field in column">
-						<Link
-							v-if="field.type == 'Link'"
-							v-model="field.value"
-							:doctype="field.doctype"
-							:label="__(field.label)"
-						/>
-
-						<Codemirror
-							v-else-if="field.type == 'Code'"
-							v-model:value="field.value"
-							:label="__(field.label)"
-							:height="200"
-							:options="{
-								mode: field.mode,
-								theme: 'seti',
-							}"
-						/>
-
-						<FormControl
-							v-else
-							:key="field.name"
-							v-model="field.value"
-							:label="__(field.label)"
-							:type="field.type"
-							:rows="field.rows"
-							:options="field.options"
-						/>
-					</div>
-				</div>
-			</div>
-		</div>
-=======
 
 		<SettingFields :fields="fields" :data="data.doc" />
->>>>>>> bb9b179e
 		<div class="flex flex-row-reverse mt-auto">
 			<Button variant="solid" :loading="data.save.loading" @click="update">
 				{{ __('Update') }}
