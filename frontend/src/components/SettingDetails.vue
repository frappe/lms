--- conflicted
+++ resolved
@@ -1,11 +1,6 @@
 <template>
-<<<<<<< HEAD
-	<div class="flex flex-col justify-between h-full p-10">
-		<div class="flex space-x-10">
-=======
 	<div class="flex flex-col justify-between h-full p-8">
 		<div class="flex space-x-8">
->>>>>>> 86aa8b0a
 			<div v-for="(column, index) in columns" :key="index">
 				<div class="flex flex-col space-y-4 w-60">
 					<div v-for="field in column">
