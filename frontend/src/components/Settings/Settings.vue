<template>
	<Dialog v-model="show" :options="{ size: '5xl' }">
		<template #body>
			<div class="flex h-[calc(100vh_-_8rem)]">
				<div class="flex w-52 shrink-0 flex-col bg-surface-gray-2 p-2">
					<h1 class="mb-3 px-2 pt-2 text-lg font-semibold text-ink-gray-9">
						{{ __('Settings') }}
					</h1>
					<div v-for="tab in tabs" :key="tab.label">
						<div
							v-if="!tab.hideLabel"
							class="mb-2 mt-3 flex cursor-pointer gap-1.5 px-1 text-base font-medium text-ink-gray-5 transition-all duration-300 ease-in-out"
						>
							<span>{{ __(tab.label) }}</span>
						</div>
						<nav class="space-y-1">
							<SidebarLink
								v-for="item in tab.items"
								:link="item"
								:key="item.label"
								class="w-full"
								:class="
									activeTab?.label == item.label
										? 'bg-surface-selected shadow-sm'
										: 'hover:bg-surface-gray-2'
								"
								@click="activeTab = item"
							/>
						</nav>
					</div>
				</div>
				<div
					v-if="activeTab && data.doc"
					:key="activeTab.label"
					class="flex flex-1 flex-col px-10 py-8 bg-surface-modal"
				>
					<Members
						v-if="activeTab.label === 'Members'"
						:label="activeTab.label"
						:description="activeTab.description"
						v-model:show="show"
					/>
					<Evaluators
						v-else-if="activeTab.label === 'Evaluators'"
						:label="activeTab.label"
						:description="activeTab.description"
						v-model:show="show"
					/>
					<Categories
						v-else-if="activeTab.label === 'Categories'"
						:label="activeTab.label"
						:description="activeTab.description"
					/>
					<EmailTemplates
						v-else-if="activeTab.label === 'Email Templates'"
						:label="activeTab.label"
						:description="activeTab.description"
					/>
					<ZoomSettings
						v-else-if="activeTab.label === 'Zoom Accounts'"
						:label="activeTab.label"
						:description="activeTab.description"
					/>
					<PaymentSettings
						v-else-if="activeTab.label === 'Payment Gateway'"
						:label="activeTab.label"
						:description="activeTab.description"
						:data="data"
						:fields="activeTab.fields"
					/>
					<BrandSettings
						v-else-if="activeTab.label === 'Branding'"
						:label="activeTab.label"
						:description="activeTab.description"
						:fields="activeTab.fields"
						:data="branding"
					/>
					<SettingDetails
						v-else
						:fields="activeTab.fields"
						:label="activeTab.label"
						:description="activeTab.description"
						:data="data"
					/>
				</div>
			</div>
		</template>
	</Dialog>
</template>
<script setup>
import { Dialog, createDocumentResource, createResource } from 'frappe-ui'
import { ref, computed, watch } from 'vue'
import { useSettings } from '@/stores/settings'
import SettingDetails from '@/components/Settings/SettingDetails.vue'
import SidebarLink from '@/components/SidebarLink.vue'
import Members from '@/components/Settings/Members.vue'
import Evaluators from '@/components/Settings/Evaluators.vue'
import Categories from '@/components/Settings/Categories.vue'
import EmailTemplates from '@/components/Settings/EmailTemplates.vue'
import BrandSettings from '@/components/Settings/BrandSettings.vue'
import PaymentSettings from '@/components/Settings/PaymentSettings.vue'
import ZoomSettings from '@/components/Settings/ZoomSettings.vue'

const show = defineModel()
const doctype = ref('LMS Settings')
const activeTab = ref(null)
const settingsStore = useSettings()

const data = createDocumentResource({
	doctype: doctype.value,
	name: doctype.value,
	fields: ['*'],
	cache: doctype.value,
	auto: true,
})

const branding = createResource({
	url: 'lms.lms.api.get_branding',
	auto: true,
	cache: 'brand',
})

const tabsStructure = computed(() => {
	return [
		{
			label: 'Settings',
			hideLabel: true,
			items: [
				{
					label: 'General',
					icon: 'Wrench',
					fields: [
						{
							label: 'Enable Learning Paths',
							name: 'enable_learning_paths',
							description:
								'This will ensure students follow the assigned programs in order.',
							type: 'checkbox',
						},
						{
							label: 'Allow Guest Access',
							name: 'allow_guest_access',
							description:
								'If enabled, users can access the course and batch lists without logging in.',
							type: 'checkbox',
						},
						{
							label: 'Send calendar invite for evaluations',
							name: 'send_calendar_invite_for_evaluations',
							description:
								'If enabled, it sends google calendar invite to the student for evaluations.',
							type: 'checkbox',
						},
						{
							type: 'Column Break',
						},
						{
							label: 'Batch Confirmation Email Template',
							name: 'batch_confirmation_template',
							doctype: 'Email Template',
							type: 'Link',
						},
						{
							label: 'Certification Email Template',
							name: 'certification_template',
							doctype: 'Email Template',
							type: 'Link',
						},
						{
							label: 'Unsplash Access Key',
							name: 'unsplash_access_key',
							description:
								'Allows users to pick a profile cover image from Unsplash. https://unsplash.com/documentation#getting-started.',
							type: 'password',
						},
					],
				},
			],
		},
		{
			label: 'Settings',
			hideLabel: true,
			items: [
				{
					label: 'Payment Gateway',
					icon: 'DollarSign',
					description:
						'Configure the payment gateway and other payment related settings',
					fields: [
						{
							label: 'Default Currency',
							name: 'default_currency',
							type: 'Link',
							doctype: 'Currency',
						},
						{
							label: 'Payment Gateway',
							name: 'payment_gateway',
							type: 'Link',
							doctype: 'Payment Gateway',
						},
						{
							type: 'Column Break',
						},
						{
							label: 'Apply GST for India',
							name: 'apply_gst',
							type: 'checkbox',
						},
						{
							label: 'Show USD equivalent amount',
							name: 'show_usd_equivalent',
							type: 'checkbox',
						},
						{
							label: 'Apply rounding on equivalent',
							name: 'apply_rounding',
							type: 'checkbox',
						},
					],
				},
			],
		},
		{
			label: 'Lists',
			hideLabel: false,
			items: [
				{
					label: 'Members',
					description: 'Manage the members of your learning system',
					icon: 'UserRoundPlus',
				},
				{
					label: 'Evaluators',
					description: 'Manage the evaluators of your learning system',
					icon: 'UserCheck',
				},
				{
					label: 'Categories',
					description: 'Double click to edit the category',
					icon: 'Network',
				},
				{
					label: 'Email Templates',
					description: 'Manage the email templates for your learning system',
					icon: 'MailPlus',
				},
				{
					label: 'Zoom Accounts',
					description: 'Manage the Zoom accounts for your learning system',
					icon: 'Video',
				},
			],
		},
		{
			label: 'Customise',
			hideLabel: false,
			items: [
				{
					label: 'Branding',
					icon: 'Blocks',
					fields: [
						{
							label: 'Brand Name',
							name: 'app_name',
							type: 'text',
						},
						{
							label: 'Logo',
							name: 'banner_image',
							type: 'Upload',
						},
						{
							label: 'Favicon',
							name: 'favicon',
							type: 'Upload',
						},
					],
				},
				{
					label: 'Sidebar',
					icon: 'PanelLeftIcon',
					description: 'Choose the items you want to show in the sidebar',
					fields: [
						{
							label: 'Courses',
							name: 'courses',
							type: 'checkbox',
						},
						{
							label: 'Batches',
							name: 'batches',
							type: 'checkbox',
						},
						{
							label: 'Certified Members',
<<<<<<< HEAD
							name: 'certified_participants',
=======
							name: 'certified_members',
>>>>>>> 9b820594
							type: 'checkbox',
						},
						{
							type: 'Column Break',
						},
						{
							label: 'Jobs',
							name: 'jobs',
							type: 'checkbox',
						},
						{
							label: 'Statistics',
							name: 'statistics',
							type: 'checkbox',
						},
						{
							label: 'Notifications',
							name: 'notifications',
							type: 'checkbox',
						},
					],
				},
				{
					label: 'Signup',
					icon: 'LogIn',
					fields: [
						{
							label: 'Identify User Category',
							name: 'user_category',
							type: 'checkbox',
							description:
								'Enable this option to identify the user category during signup.',
						},
						{
							label: 'Disable signup',
							name: 'disable_signup',
							type: 'checkbox',
							description:
								'New users will have to be manually registered by Admins.',
						},
						{
							type: 'Column Break',
						},
						{
							label: 'Signup Consent HTML',
							name: 'custom_signup_content',
							type: 'Code',
							mode: 'htmlmixed',
							rows: 10,
						},
					],
				},
				{
					label: 'SEO',
					icon: 'Search',
					fields: [
						{
							label: 'Meta Description',
							name: 'meta_description',
							type: 'textarea',
							rows: 4,
							description:
								"This description will be shown on lists and pages that don't have meta description",
						},
						{
							label: 'Meta Keywords',
							name: 'meta_keywords',
							type: 'textarea',
							rows: 4,
							description:
								'Comma separated keywords for search engines to find your website.',
						},
						{
							type: 'Column Break',
						},
						{
							label: 'Meta Image',
							name: 'meta_image',
							type: 'Upload',
							size: 'lg',
						},
					],
				},
			],
		},
	]
})

const tabs = computed(() => {
	return tabsStructure.value.map((tab) => {
		return {
			...tab,
			items: tab.items.filter((item) => {
				return !item.condition || item.condition()
			}),
		}
	})
})

watch(show, async () => {
	if (show.value) {
		const currentTab = await tabs.value
			.flatMap((tab) => tab.items)
			.find((item) => item.label === settingsStore.activeTab)
		activeTab.value = currentTab || tabs.value[0].items[0]
	} else {
		activeTab.value = null
		settingsStore.isSettingsOpen = false
	}
})
</script><|MERGE_RESOLUTION|>--- conflicted
+++ resolved
@@ -294,11 +294,7 @@
 						},
 						{
 							label: 'Certified Members',
-<<<<<<< HEAD
-							name: 'certified_participants',
-=======
 							name: 'certified_members',
->>>>>>> 9b820594
 							type: 'checkbox',
 						},
 						{
