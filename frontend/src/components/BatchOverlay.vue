--- conflicted
+++ resolved
@@ -214,7 +214,6 @@
 	return user.data?.is_moderator
 })
 
-<<<<<<< HEAD
 const copyBatchUrl = async () => {
 	const batchUrl = `${window.location.origin}/lms/batches/details/${props.batch.data.name}`
 	try {
@@ -231,7 +230,6 @@
 		toast.success(__('Batch URL copied to clipboard'))
 	}
 }
-=======
 const isEvaluator = computed(() => {
 	return user.data?.is_evaluator
 })
@@ -239,5 +237,4 @@
 const canAccessBatch = computed(() => {
 	return isModerator.value || isStudent.value || isEvaluator.value
 })
->>>>>>> 3b74bba6
 </script>