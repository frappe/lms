--- conflicted
+++ resolved
@@ -352,18 +352,12 @@
 }
 
 const getChartOptions = (categories) => {
-<<<<<<< HEAD
-	const courseColor = '#0289F7'
-	const assessmentColor = '#E03636'
+	const courseColor = '#0F736B'
+	const assessmentColor = '#0070CC'
 	const maxY =
 		students.data?.length % 5
 			? students.data?.length + (5 - (students.data?.length % 5))
 			: students.data?.length
-=======
-	const courseColor = '#0F736B'
-	const assessmentColor = '#0070CC'
-	const maxY = Math.ceil(students.data?.length / 10) * 10
->>>>>>> 068718aa
 
 	return {
 		chart: {
@@ -377,13 +371,8 @@
 			bar: {
 				distributed: true,
 				borderRadius: 0,
-<<<<<<< HEAD
-				horizontal: false,
-				columnWidth: '5%',
-=======
 				horizontal: true,
 				barHeight: '30%',
->>>>>>> 068718aa
 			},
 		},
 		colors: Object.values(categories).map((item) =>
@@ -396,12 +385,9 @@
 					fontSize: '10px',
 				},
 				rotate: 0,
-<<<<<<< HEAD
-=======
 				formatter: function (value) {
 					return value.length > 20 ? `${value.substring(0, 20)}...` : value // Trim long labels
 				},
->>>>>>> 068718aa
 			},
 		},
 		yaxis: {
