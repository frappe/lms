<template>
	<div class="">
		<div class="w-full flex items-center justify-between pb-4">
			<div class="font-medium text-gray-600">
				{{ __('Statistics') }}
			</div>
		</div>
		<div class="grid grid-cols-3 gap-5 mb-8">
			<div class="flex items-center shadow py-2 px-3 rounded-md">
				<div class="p-2 rounded-md bg-gray-100 mr-3">
					<User class="w-5 h-5 stroke-1.5 text-gray-700" />
				</div>
				<div class="flex items-center space-x-2">
					<span class="font-semibold">
						{{ students.data?.length }}
					</span>
					<span class="text-gray-700">
						{{ __('Students') }}
					</span>
				</div>
			</div>

			<div class="flex items-center shadow py-2 px-3 rounded-md">
				<div class="p-2 rounded-md bg-gray-100 mr-3">
					<BookOpen class="w-5 h-5 stroke-1.5 text-gray-700" />
				</div>
				<div class="flex items-center space-x-2">
					<span class="font-semibold">
						{{ batch.courses?.length }}
					</span>
					<span class="text-gray-700">
						{{ __('Courses') }}
					</span>
				</div>
			</div>

			<div class="flex items-center shadow py-2 px-3 rounded-md">
				<div class="p-2 rounded-md bg-gray-100 mr-3">
					<ShieldCheck class="w-5 h-5 stroke-1.5 text-gray-700" />
				</div>
				<div class="flex items-center space-x-2">
					<span class="font-semibold">
						{{ assessmentCount }}
					</span>
					<span class="text-gray-700">
						{{ __('Assessments') }}
					</span>
				</div>
			</div>
		</div>
		<div v-if="showProgressChart" class="mb-8">
			<div class="text-gray-600 font-medium">
				{{ __('Progress') }}
			</div>
			<ApexChart
				:options="chartOptions"
				:series="chartData"
				type="bar"
				height="200"
			/>
			<div
				class="flex items-center justify-center text-sm text-gray-700 space-x-4"
			>
				<div class="flex items-center space-x-2">
					<div
						class="w-3 h-3 rounded-sm"
						:style="{ 'background-color': theme.colors.green[600] }"
					></div>
					<div>
						{{ __('Courses') }}
					</div>
				</div>
				<div class="flex items-center space-x-2">
					<div
						class="w-3 h-3 rounded-sm"
						:style="{ 'background-color': theme.colors.blue[600] }"
					></div>
					<div>
						{{ __('Assessments') }}
					</div>
				</div>
			</div>
		</div>
	</div>

	<div>
		<div class="flex items-center justify-between mb-4">
			<div class="text-gray-600 font-medium">
				{{ __('Students') }}
			</div>
			<Button @click="openStudentModal()">
				<template #prefix>
					<Plus class="h-4 w-4" />
				</template>
				{{ __('Add') }}
			</Button>
		</div>

		<div v-if="students.data?.length">
			<ListView
				:columns="getStudentColumns()"
				:rows="students.data"
				row-key="name"
				:options="{
					showTooltip: false,
				}"
			>
				<ListHeader
					class="mb-2 grid items-center space-x-4 rounded bg-gray-100 p-2"
				>
					<ListHeaderItem
						:item="item"
						v-for="item in getStudentColumns()"
						:title="item.label"
					>
						<template #prefix="{ item }">
							<FeatherIcon
								v-if="item.icon"
								:name="item.icon"
								class="h-4 w-4 stroke-1.5"
							/>
						</template>
					</ListHeaderItem>
				</ListHeader>
				<ListRows>
					<ListRow
						:row="row"
						v-for="row in students.data"
						class="group cursor-pointer"
						@click="openStudentProgressModal(row)"
					>
						<template #default="{ column, item }">
							<ListRowItem
								:item="row[column.key]"
								:align="column.align"
								class="text-sm"
							>
								<template #prefix>
									<div v-if="column.key == 'full_name'">
										<Avatar
											class="flex items-center"
											:image="row['user_image']"
											:label="item"
											size="sm"
										/>
									</div>
								</template>
								<div
									v-if="column.key == 'progress'"
									class="flex items-center space-x-4 w-full"
								>
									<ProgressBar :progress="row[column.key]" size="sm" />
									<div class="text-xs">{{ row[column.key] }}%</div>
								</div>
								<div v-else>
									{{ row[column.key] }}
								</div>
							</ListRowItem>
						</template>
					</ListRow>
				</ListRows>
				<ListSelectBanner>
					<template #actions="{ unselectAll, selections }">
						<div class="flex gap-2">
							<Button
								variant="ghost"
								@click="removeStudents(selections, unselectAll)"
							>
								<Trash2 class="h-4 w-4 stroke-1.5" />
							</Button>
						</div>
					</template>
				</ListSelectBanner>
			</ListView>
		</div>
		<div v-else class="text-sm italic text-gray-600">
			{{ __('There are no students in this batch.') }}
		</div>
	</div>

	<StudentModal
		:batch="props.batch.name"
		v-model="showStudentModal"
		v-model:reloadStudents="students"
	/>
	<BatchStudentProgress
		:student="selectedStudent"
		v-model="showStudentProgressModal"
	/>
</template>
<script setup>
import {
	Avatar,
	Button,
	createResource,
	FeatherIcon,
	ListHeader,
	ListHeaderItem,
	ListSelectBanner,
	ListRow,
	ListRows,
	ListView,
	ListRowItem,
} from 'frappe-ui'
import {
	BookOpen,
	Clipboard,
	Plus,
	ShieldCheck,
	Trash2,
	User,
} from 'lucide-vue-next'
import { ref, watch } from 'vue'
import StudentModal from '@/components/Modals/StudentModal.vue'
import { showToast } from '@/utils'
import ProgressBar from '@/components/ProgressBar.vue'
import BatchStudentProgress from '@/components/Modals/BatchStudentProgress.vue'
import ApexChart from 'vue3-apexcharts'
import { theme } from '@/utils/theme'

const showStudentModal = ref(false)
const showStudentProgressModal = ref(false)
const selectedStudent = ref(null)
const chartData = ref(null)
const chartOptions = ref(null)
const showProgressChart = ref(false)
const assessmentCount = ref(0)

const props = defineProps({
	batch: {
		type: Object,
		default: null,
	},
})

const students = createResource({
	url: 'lms.lms.utils.get_batch_students',
	cache: ['students', props.batch.name],
	params: {
		batch: props.batch?.name,
	},
	auto: true,
	onSuccess(data) {
		chartData.value = getChartData()
		showProgressChart.value = true
	},
})

const getStudentColumns = () => {
	let columns = [
		{
			label: 'Full Name',
			key: 'full_name',
			width: '20rem',
			icon: 'user',
		},
		{
			label: 'Progress',
			key: 'progress',
			width: '15rem',
			icon: 'activity',
		},
		{
			label: 'Last Active',
			key: 'last_active',
			width: '10rem',
			align: 'center',
			icon: 'clock',
		},
	]

	return columns
}

const openStudentModal = () => {
	showStudentModal.value = true
}

const openStudentProgressModal = (row) => {
	showStudentProgressModal.value = true
	selectedStudent.value = row
}

const deleteStudents = createResource({
	url: 'lms.lms.api.delete_documents',
	makeParams(values) {
		return {
			doctype: 'Batch Student',
			documents: values.students,
		}
	},
})

const removeStudents = (selections, unselectAll) => {
	deleteStudents.submit(
		{
			students: Array.from(selections),
		},
		{
			onSuccess(data) {
				students.reload()
				showToast(__('Success'), __('Students deleted successfully'), 'check')
				unselectAll()
			},
		}
	)
}

const getChartData = () => {
	let categories = {}

	Object.keys(students.data?.[0].courses).forEach((course) => {
		categories[course] = {
			value: 0,
			type: 'course',
			label: course,
		}
	})

	Object.keys(students.data?.[0].assessments).forEach((assessment) => {
		categories[assessment] = {
			value: 0,
			type: 'assessment',
			label: assessment,
		}
	})

	students.data.forEach((student) => {
		Object.keys(student.courses).forEach((course) => {
			if (student.courses[course] === 100) {
				categories[course].value += 1
			}
		})

		Object.keys(student.assessments).forEach((assessment) => {
			if (student.assessments[assessment] === 100) {
				categories[assessment].value += 1
			}
		})
	})

	chartOptions.value = getChartOptions(categories)
	return [
		{
			name: __('Completed by Students'),
			data: Object.values(categories).map((item) => item.value),
		},
	]
}

const getChartOptions = (categories) => {
	const courseColor = theme.colors.green[700]
	const assessmentColor = theme.colors.blue[700]
	const maxY =
		students.data?.length % 5
			? students.data?.length + (5 - (students.data?.length % 5))
			: students.data?.length

	return {
		chart: {
			type: 'bar',
			toolbar: {
				show: false,
			},
		},
		plotOptions: {
			bar: {
				distributed: true,
				borderRadius: 3,
				borderRadiusApplication: 'end',
				horizontal: true,
				barHeight: '40%',
			},
		},
		colors: Object.values(categories).map((item) =>
			item.type === 'course' ? courseColor : assessmentColor
		),
		xaxis: {
			categories: Object.values(categories).map((item) => item.label),
			labels: {
				style: {
					fontSize: '10px',
				},
				rotate: 0,
				formatter: function (value) {
<<<<<<< HEAD
					return value.length > 20 ? `${value.substring(0, 20)}...` : value
=======
					return value.length > 30 ? `${value.substring(0, 30)}...` : value // Trim long labels
>>>>>>> 4869bba7
				},
			},
		},
		yaxis: {
			max: maxY,
			min: 0,
			stepSize: 10,
			tickAmount: maxY / 5,
			/* reversed: true */
		},
	}
}

watch(students, () => {
	if (students.data?.length) {
		assessmentCount.value = Object.keys(students.data?.[0].assessments).length
	}
})
</script>
<style>
.apexcharts-legend {
	display: none !important;
}
</style><|MERGE_RESOLUTION|>--- conflicted
+++ resolved
@@ -383,11 +383,7 @@
 				},
 				rotate: 0,
 				formatter: function (value) {
-<<<<<<< HEAD
-					return value.length > 20 ? `${value.substring(0, 20)}...` : value
-=======
-					return value.length > 30 ? `${value.substring(0, 30)}...` : value // Trim long labels
->>>>>>> 4869bba7
+					return value.length > 30 ? `${value.substring(0, 30)}...` : value
 				},
 			},
 		},
