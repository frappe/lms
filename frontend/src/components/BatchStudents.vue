--- conflicted
+++ resolved
@@ -6,34 +6,18 @@
 			</div>
 		</div>
 		<div class="grid grid-cols-4 gap-5 mb-8">
-
 			<NumberChart
 				class="border rounded-md"
 				:config="{ title: __('Students'), value: students.data?.length || 0 }"
 			/>
 
-<<<<<<< HEAD
 			<NumberChart
 				class="border rounded-md"
-				:config="{ title: __('Certified'), value: certificationCount.data || 0 }"
+				:config="{
+					title: __('Certified'),
+					value: certificationCount.data || 0,
+				}"
 			/>
-=======
-			<div
-				class="flex items-center border py-2 px-3 rounded-md text-ink-gray-7"
-			>
-				<div class="p-2 rounded-md bg-surface-gray-2 mr-3">
-					<BookOpen class="w-5 h-5 stroke-1.5" />
-				</div>
-				<div class="flex items-center space-x-2">
-					<span class="font-semibold">
-						{{ batch.data.courses?.length }}
-					</span>
-					<span>
-						{{ __('Courses') }}
-					</span>
-				</div>
-			</div>
->>>>>>> ea3ae351
 
 			<NumberChart
 				class="border rounded-md"
@@ -97,26 +81,26 @@
 						product: 'HomePod',
 						sales: 200,
 					},
-					],
-					title: __('Batch Summary'),
-					subtitle: __('Progress of students in courses and assessments'),
-					xAxis: {
-						key: 'product',
-						title: 'Product',
-						type: 'category',
-					},
-					yAxis: {
-						title: __('Number of Students'),
-					},
-					swapXY: true,
-					series: [
-						{
-							name: 'sales',
-							type: 'bar',
-						},
-					],
-				}"
-			/>
+				],
+				title: __('Batch Summary'),
+				subtitle: __('Progress of students in courses and assessments'),
+				xAxis: {
+					key: 'product',
+					title: 'Product',
+					type: 'category',
+				},
+				yAxis: {
+					title: __('Number of Students'),
+				},
+				swapXY: true,
+				series: [
+					{
+						name: 'sales',
+						type: 'bar',
+					},
+				],
+			}"
+		/>
 
 		<div v-if="showProgressChart" class="mb-8">
 			<div class="text-ink-gray-7 font-medium">
@@ -273,11 +257,8 @@
 	ListRows,
 	ListView,
 	ListRowItem,
-<<<<<<< HEAD
 	NumberChart,
-=======
 	toast,
->>>>>>> ea3ae351
 } from 'frappe-ui'
 import {
 	BookOpen,
@@ -389,10 +370,8 @@
 	let data = []
 	console.log(students.data)
 
-	students.data.forEach(row => {
-		row.assessments.forEach(assessment => {
-			
-		})
+	students.data.forEach((row) => {
+		row.assessments.forEach((assessment) => {})
 	})
 
 	/* let categories = {}
