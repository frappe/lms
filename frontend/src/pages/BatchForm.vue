--- conflicted
+++ resolved
@@ -87,11 +87,8 @@
 				v-model="instructors"
 				doctype="User"
 				:label="__('Instructors')"
-<<<<<<< HEAD
 				:required="true"
-=======
 				:filters="{ ignore_user_type: 1 }"
->>>>>>> c5f091fa
 			/>
 			<div class="mb-4">
 				<FormControl
