--- conflicted
+++ resolved
@@ -6,11 +6,6 @@
   <div class="cards-parent">
 
     {% for talk in talk_details %}
-<<<<<<< HEAD
-    {% set talk_doc = frappe.db.get_value('Talk', talk.talk, ["name", "title", "category", "speaker", "url", "thumbnail"], as_dict=True) %}
-    {% set speaker_info = frappe.db.get_value("Speaker", talk_doc.speaker, ["user"], as_dict=True) %}
-=======
->>>>>>> b10eb5c9
 
     {% set talk_doc = frappe.db.get_value('Talk', talk.talk,
     ["title", "category", "speaker", "url", "thumbnail", "date", "start_time", "end_time"], as_dict=True) %}
