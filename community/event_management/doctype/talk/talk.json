{
 "actions": [],
 "autoname": "format:TALK-BY-{speaker}-{####}",
 "creation": "2021-08-18 08:42:58.711932",
 "doctype": "DocType",
 "editable_grid": 1,
 "engine": "InnoDB",
 "field_order": [
  "event",
  "speaker",
  "company",
  "category",
  "title",
  "about",
  "attachment",
  "url",
  "thumbnail",
  "name_of_the_speaker",
  "status"
 ],
 "fields": [
  {
   "fieldname": "title",
   "fieldtype": "Data",
   "label": "Title"
  },
  {
   "fieldname": "name_of_the_speaker",
   "fieldtype": "Data",
   "label": "Name of the Speaker"
  },
  {
   "fieldname": "url",
   "fieldtype": "Data",
   "label": "Video Embed Link"
  },
  {
   "fieldname": "thumbnail",
   "fieldtype": "Attach",
   "label": "Preview Image"
  },
  {
   "fieldname": "event",
   "fieldtype": "Link",
   "label": "Event",
   "options": "Event Details"
  },
  {
   "fieldname": "about",
   "fieldtype": "Text",
   "label": "About the Talk"
  },
  {
   "fieldname": "attachment",
   "fieldtype": "Attach",
   "label": "Attachment"
  },
  {
   "default": "Applied",
   "fieldname": "status",
   "fieldtype": "Select",
   "in_list_view": 1,
   "label": "Status",
   "options": "Applied\nPending\nApproved\nRejected\nPrevious Talk"
  },
  {
   "fieldname": "category",
   "fieldtype": "Data",
   "label": "Category"
  },
  {
   "fieldname": "company",
   "fieldtype": "Data",
   "label": "Company"
  },
  {
   "fieldname": "speaker",
   "fieldtype": "Link",
   "in_list_view": 1,
   "label": "Speaker",
   "options": "Speaker"
  }
 ],
 "index_web_pages_for_search": 1,
 "links": [],
<<<<<<< HEAD
 "modified": "2021-08-23 21:50:36.182411",
=======
 "modified": "2021-08-24 11:46:34.476903",
>>>>>>> b10eb5c9
 "modified_by": "Administrator",
 "module": "Event Management",
 "name": "Talk",
 "owner": "Administrator",
 "permissions": [
  {
   "create": 1,
   "delete": 1,
   "email": 1,
   "export": 1,
   "print": 1,
   "read": 1,
   "report": 1,
   "role": "System Manager",
   "share": 1,
   "write": 1
  }
 ],
 "sort_field": "modified",
 "sort_order": "DESC",
 "track_changes": 1
}<|MERGE_RESOLUTION|>--- conflicted
+++ resolved
@@ -83,11 +83,7 @@
  ],
  "index_web_pages_for_search": 1,
  "links": [],
-<<<<<<< HEAD
  "modified": "2021-08-23 21:50:36.182411",
-=======
- "modified": "2021-08-24 11:46:34.476903",
->>>>>>> b10eb5c9
  "modified_by": "Administrator",
  "module": "Event Management",
  "name": "Talk",
