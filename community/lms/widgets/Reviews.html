{% if not course.upcoming %}
<div class="reviews-parent">
  {% set reviews = course.get_reviews() %}
  {% if reviews | length or course.is_eligible_to_review(membership) %}
  <div class="mb-5">
    <span class="course-home-headings">Reviews</span>
    {% if course.is_eligible_to_review(membership) %}
    <span class="review-link button is-secondary pull-right">
      Write a review
    </span>
    {% endif %}
  </div>
  {% endif %}
  {% if reviews | length %}
  <div class="reviews-section">
    {% for review in reviews %}
    <div class="review-card">
      <div class="common-card-style review-content small-title"> {{ review.review }} </div>
      <div class="review-card-footer">
        <div>
          {{ widgets.Avatar(member=review.owner_details, avatar_class="avatar-medium") }}
<<<<<<< HEAD
          <a class="button-links" href="/users/{{review.owner_details.username}}">
=======
          <a class="button-links" href="{{get_profile_url(review.owner_details.username) }}">
>>>>>>> 69bdb756
            <span class="course-instructor">
              {{ review.owner_details.full_name }}
            </span>
          </a>
        </div>
        <div class="rating">
          {% for i in [1, 2, 3, 4, 5] %}
          <svg class="icon icon-md {% if i <= review.rating %} star-click {% endif %}" data-rating="{{ i }}">
            <use href="#icon-star"></use>
          </svg>
          {% endfor %}
        </div>
      </div>
    </div>
    {% endfor %}
  </div>
  {% else %}
  <div class="common-card-style thread-card">
    <span class="text-center"> No Reviews <img src="/assets/community/icons/slash.svg"></span>
  </div>
  {% endif %}
</div>

<div class="modal fade review-modal" id="review-modal" tabindex="-1" role="dialog" aria-labelledby="exampleModalLabel"
  aria-hidden="true">
  <div class="modal-dialog" role="document">
    <div class="modal-content">
      <div class="modal-header">
        <div class="course-home-headings modal-headings">Review</div>
        <button type="button" class="close" data-dismiss="modal" aria-label="Close">
          <span aria-hidden="true">&times;</span>
        </button>
      </div>
      <div class="modal-body">
        <form class="review-form" id="review-form">
          <div class="form-group">
            <div class="clearfix">
              <label class="control-label reqd" style="padding-right: 0px;">Rating</label>
            </div>
            <div class="control-input-wrapper">
              <div class="control-input">
                <div class="rating rating-field" id="rating">
                  {% for i in [1, 2, 3, 4, 5] %}
                  <svg class="icon icon-md icon-rating" data-rating="{{ i }}">
                    <use href="#icon-star"></use>
                  </svg>
                  {% endfor %}
                </div>
              </div>
            </div>
          </div>

          <div class="form-group">
            <div class="clearfix">
              <label class="control-label reqd" style="padding-right: 0px;">Review</label>
            </div>
            <div class="control-input-wrapper">
              <div class="control-input">
                <textarea type="text" autocomplete="off" class="input-with-feedback form-control review-field"
                  data-fieldtype="Text" data-fieldname="feedback_comments" placeholder="" style="height: 300px;"
                  spellcheck="false"></textarea>
              </div>
            </div>
          </div>
          <p class="error-field muted-text"></p>
        </form>
      </div>
      <div class="modal-footer">
        <div class="button submit-review is-primary" data-course="{{ course.name | urlencode}}" id="submit-review">
          Submit</div>
      </div>
    </div>
  </div>
</div>
{% endif %}<|MERGE_RESOLUTION|>--- conflicted
+++ resolved
@@ -19,11 +19,7 @@
       <div class="review-card-footer">
         <div>
           {{ widgets.Avatar(member=review.owner_details, avatar_class="avatar-medium") }}
-<<<<<<< HEAD
-          <a class="button-links" href="/users/{{review.owner_details.username}}">
-=======
           <a class="button-links" href="{{get_profile_url(review.owner_details.username) }}">
->>>>>>> 69bdb756
             <span class="course-instructor">
               {{ review.owner_details.full_name }}
             </span>
