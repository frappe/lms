--- conflicted
+++ resolved
@@ -42,12 +42,7 @@
 				<div class="list-group">
 					{% for topic in course.topics %}
 					<div class="list-group-item">
-<<<<<<< HEAD
-						<h5><a href="/courses/topic?course={{course.name}}&topic={{topic.name}}">{{topic.title}}</a>
-						</h5>
-=======
 						<h5><a href="/courses/{{course.slug}}/{{topic.slug}}">{{topic.title}}</a></h5>
->>>>>>> b197fd60
 						<div>{{topic.preview | markdown }}</div>
 					</div>
 					{% endfor %}
