--- conflicted
+++ resolved
@@ -94,193 +94,6 @@
 </div>
 {% endmacro %}
 
-<<<<<<< HEAD
-{% block content %}
-<section class="top-section container" style="padding: 1rem 0rem;">
-	<div class="container pb-5">
-
-		<nav aria-label="breadcrumb">
-			<ol class="breadcrumb">
-				<li class="breadcrumb-item" aria-current="page"><a href="/courses">Courses</a></li>
-			</ol>
-		</nav>
-
-		<div class="d-flex justify-content-between">
-			<div class="mr-3">
-				<h2 class="course-title" data-course={{ course.name | urlencode }}>{{ course.title }}</h2>
-				{% if course.short_introduction %} {{course.short_introduction}} {% endif %}
-			</div>
-			{% if course.video_link %}
-			<div>
-				<iframe width="417" height="274" src="{{course.video_link}}" title="YouTube video player"
-					frameborder="0"
-					allow="accelerometer; autoplay; clipboard-write; encrypted-media; gyroscope; picture-in-picture"
-					allowfullscreen></iframe>
-			</div>
-			{% endif %}
-		</div>
-
-		{% if is_mentor %}
-		<h4 class="margin-bottom">Your Batches</h4>
-		{% if mentor_batches %}
-		<div>
-			<div class="mentor_message">
-				You are a mentor for this course. Manage your batches or create a new batch from here.
-			</div>
-			<div class="d-flex flex-wrap">
-				{% for batch in mentor_batches %}
-				<div class="border m-3 dimensions w-50">
-					<div class="p-5">
-						<small class="batch_style {{batch.badge_class}} float-right">{{batch.status}}</small>
-						<div class="mb-3">Starting {{frappe.utils.format_date(batch.start_date, "medium")}}</div>
-						<div>Sessions every {{batch.sessions_on}}</div>
-						<div>{{frappe.utils.format_time(batch.start_time, "short")}} -
-							{{frappe.utils.format_time(batch.end_time, "short")}}
-						</div>
-					</div>
-					{% if batch.mentors %}
-					<div class="mb-3 p-5">
-						<h6>Mentors</h6>
-						{% for mentor in batch.mentors %}
-						<div class="d-flex align-items-center border p-2">
-							<div>
-								{{ profile(mentor.photo, mentor.full_name, mentor.abbr, "small")}}
-							</div>
-							<div class="ml-5">{{mentor.full_name}}</div>
-						</div>
-						{% endfor %}
-					</div>
-					{% endif %}
-					<hr>
-					<div class="text-right mb-5" style="max-height: 10%;">
-						<button class="btn btn-primary btn-sm mb-2 mr-2 manage-batch" data-batch="{{ batch.name | urlencode }}">Manage</button>
-					</div>
-				</div>
-				{% endfor %}
-			</div>
-			<a class="btn btn-primary add-batch margin-bottom" href="/add-a-new-batch?new=1&course={{course.name}}"  data-course="{{course.name | urlencode}}">Add a new batch</a>
-		</div>
-		{% else %}
-		<div class="margin-bottom">
-			<div class="mentor_message">
-				<p> You are a mentor for this course. </p>
-				<a class="btn btn-primary" href="/add-a-new-batch?new=1&course={{course.name}}" > Create your first batch </a>
-			</div>
-		</div>
-		{% endif %}
-		{% endif %}
-
-		{% if not is_mentor and upcoming_batches %}
-		<div class="upcoming-batches">
-			<h4>Upcoming Batches</h4>
-			<div class="d-flex flex-wrap">
-				{% for batch in upcoming_batches %}
-				<div class="border m-3 dimensions">
-					<div class="p-5">
-						<div class="mb-3">Starting {{frappe.utils.format_date(batch.start_date, "medium")}}</div>
-						<div>Sessions every {{batch.sessions_on}}</div>
-						<div>{{frappe.utils.format_time(batch.start_time, "short")}} -
-							{{frappe.utils.format_time(batch.end_time, "short")}}
-						</div>
-					</div>
-					{% if batch.mentors %}
-					<div class="mb-3 p-5" style="">
-						<h6>Mentors</h6>
-						{% for mentor in batch.mentors %}
-						<div class="d-flex align-items-center border p-2">
-							<div>
-								{{ profile(mentor.photo, mentor.full_name, mentor.abbr, "small")}}
-							</div>
-							<div class="ml-5">{{mentor.full_name}}</div>
-						</div>
-						{% endfor %}
-					</div>
-					{% endif %}
-					<hr>
-					<div class="text-right mb-5" style="max-height: 10%;">
-						<button class="btn btn-primary btn-sm mb-2 mr-2 join-batch" data-batch="{{ batch.name | urlencode }}">Join
-							now</button>
-					</div>
-				</div>
-				{% endfor %}
-			</div>
-		</div>
-		{% endif %}
-
-		{% if course.description %}
-		<div>
-			<h4 class="margin-bottom mt-5">About the Course</h4>
-			<div class="p-5"> {{frappe.utils.md_to_html(course.description)}} </div>
-		</div>
-		{% endif %}
-
-		<div class="margin-bottom">
-			<h4 class="margin-bottom">Instructor</h4>
-			<div class="d-flex align-items-center">
-				<div>
-					{{ profile(instructor.photo, instructor.full_name, instructor.abbr, "small")}}
-				</div>
-				<div>
-					<div>{{instructor.full_name}}</div>
-					<div class="text-muted">{{instructor.course_count}} Courses</div>
-				</div>
-			</div>
-		</div>
-
-		{% if mentors %}
-		<div class="margin-bottom">
-			<h4 class="margin-bottom">Mentors</h4>
-			<div class="d-flex">
-				{% for mentor in mentors %}
-				<div class="d-flex align-items-center mr-5">
-					<div>
-						{{ profile(mentor.photo, mentor.full_name, mentor.abbr, "small")}}
-					</div>
-					<div>
-						<div>{{mentor.full_name}}</div>
-						{% if mentor.batch_count %}
-						<div class="text-muted">Mentored {{mentor.batch_count}} {% if mentor.batch_count == 1 %} Batch
-							{% else %} Batches {% endif %}</div>
-						{% else %}
-						<div class="text-muted">New Mentor</div>
-						{% endif %}
-					</div>
-				</div>
-				{% endfor %}
-			</div>
-		</div>
-		{% endif %}
-
-		{% if not is_mentor %}
-		<div class="pt-5 mentor-request">
-			Interested to mentor this course? <span class="apply-now" data-course={{course.name | urlencode}}
-				style="color: #2490EF; cursor: pointer;">Apply now!</span>
-		</div>
-		<div class="pt-5 already-applied hide">
-			You've applied to become a mentor for this course. Your request is currently under review. If you are not
-			any more interested to mentor this course, you can <span class="cancel-request" data-course={{course.name |
-				urlencode}} style="color: #2490EF; cursor: pointer;">Cancel your Application</span>.
-		</div>
-		{% endif %}
-
-		{% if course.topics %}
-		<div class="mt-5">
-			<h4 class="margin-bottom">Topics</h4>
-			<div class="">
-				{% for topic in course.topics %}
-				<div class="">
-					<a class="text-decoration-none" href="/courses/{{course.slug}}/{{topic.slug}}">
-						<h5>{{topic.title}}</h5>
-					</a>
-					<div>{{topic.preview | markdown }}</div>
-				</div>
-				{% endfor %}
-			</div>
-		</div>
-		{% endif %}
-</section>
-{% endblock %}
-=======
 {% macro BatchSectionForMentors(course, mentor_batches) %}
   <h2>Your Batches</h2>
 
@@ -362,5 +175,4 @@
 
     <div><a href="#">Apply Now!</a></div>
   </div>
-{% endmacro %}
->>>>>>> 00107134
+{% endmacro %}