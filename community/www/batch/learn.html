--- conflicted
+++ resolved
@@ -42,36 +42,6 @@
 </div>
 {% endblock %}
 
-
-<<<<<<< HEAD
-{% macro render_section(s) %}
-{% if s.type == "text" %}
-{{ render_section_text(s) }}
-{% elif s.type == "example" or s.type == "code" %}
-{{ LiveCodeEditor(s.name,
-          code=s.get_latest_code_for_user(),
-          reset_code=s.contents,
-          is_exercise=False)
-    }}
-{% elif s.type == "exercise" %}
-{{ widgets.Exercise(exercise=s.get_exercise())}}
-{% elif s.type == "quiz" %}
-{{ widgets.Quiz(quiz=s.get_quiz())}}
-{% else %}
-<div>Unknown section type: {{s.type}}</div>
-{% endif %}
-{% endmacro %}
-
-{% macro render_section_text(s) %}
-<div class="row">
-  <div class="col-md-9">
-    {{ frappe.utils.md_to_html(s.contents) }}
-  </div>
-</div>
-{% endmacro %}
-
-=======
->>>>>>> 5abfa350
 {% macro pagination(prev_chap, prev_url, next_chap, next_url) %}
 <div class="lesson-pagination">
   {% if prev_url %}
