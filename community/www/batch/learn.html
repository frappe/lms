{% extends "templates/base.html" %}
{% from "www/macros/livecode.html" import LiveCodeEditorJS, LiveCodeEditor with context %}
{% block title %} {{ lesson.title }} - {{ course.title }} {% endblock %}

{% block head_include %}
<link rel="stylesheet" href="/assets/frappe/css/hljs-night-owl.css">

{% for ext in page_extensions %}
{{ ext.render_header() }}
{% endfor %}

{% endblock %}


{% block content %}
<div class="common-page-style">
  <div class="container course-details-page">
    {{ widgets.BreadCrumb(course=course, lesson=lesson) }}
    <div class="course-content-parent">
      <div class="course-details-outline">
        {{ widgets.CourseOutline(course=course, membership=membership) }}
      </div>
      <div class="lesson-pagination-parent">
        {{ LessonContent(lesson) }}
        {% if membership %}
        {{ pagination(prev_url, next_url) }}
        {% endif %}
      </div>
    </div>
    {{ Discussions() }}
  </div>
</div>
{% endblock %}

{% macro LessonContent(lesson) %}
{% set is_instructor = frappe.session.user == course.instructor %}
<div class="lesson-content">
  <div class="course-home-headings title
  {% if membership %} is-member {% endif %}
  {% if membership or is_instructor %} eligible-for-submission {% endif %}" data-lesson="{{ lesson.name }}"
    data-course="{{ course.name }}">
    {{ lesson.title }}
    <span class="lesson-progress {{hide if course.get_progress(lesson.name) != 'Complete' else ''}}">COMPLETED</span>
  </div>


  {% if membership or lesson.include_in_preview or is_instructor %}
  <div class="common-card-style lesson-content-card markdown-source">
    {% if is_instructor %}
    <small class="alert alert-secondary alert-dismissible">
      This lesson is not available for preview. As you are the Instructor of the course only you can see it.
      <a href="#" class="close" data-dismiss="alert" aria-label="close">&times;</a>
    </small>
    {% endif %}
    {{ lesson.render_html() }}</div>
  {% else %}
  <div class="common-card-style lesson-content-card">
<<<<<<< HEAD
    <div class="w-25 text-center" style="margin: 0 auto;">
      <small>This lesson is not available for preview. Please join the course to access this lesson.</small>
      <a class="button is-primary ml-auto mr-auto mt-3" href="/courses/{{ course.name }}"> Start Learning </a>
    </div>
=======
    <span>This lesson is not available for Preview. Please join the course to access it. <a
        href="/courses/{{ course.name }}">Checkout Course Details.</a></span>
>>>>>>> 04a3d580
  </div>
  {% endif %}

</div>
{% endmacro %}

{% macro pagination(prev_url, next_url) %}
<div class="lesson-pagination">

  <div>
    {% if prev_url %}
    <a class="button is-secondary dark-links prev" href="{{ prev_url }}">
      <img class="mr-2" src="/assets/community/icons/left-arrow.svg">
      Prev
    </a>
    {% endif %}
  </div>


  {% if not course.is_mentor(frappe.session.user) and membership %}

  {% if course.get_progress(lesson.name) != "Complete" %}
  <div class="button is-secondary" id="progress" data-progress="Complete">
    Mark as Complete
  </div>
  {% else %}
  <div class="button is-secondary" id="progress" data-progress="Incomplete">
    Mark as Incomplete
  </div>
  {% endif %}

  {% endif %}

  <div>
    {% if next_url %}
    <a class="button is-primary next" href="{{ next_url }}">
      Next
      <img class="ml-2" src="/assets/community/icons/side-arrow-white.svg">
    </a>
    {% elif course.enable_certification %}
    <div class="button is-primary {% if course.get_course_progress() != 100 %} hide {% endif %}" id="certification">
      Get Certificate
    </div>
    {% endif %}
  </div>

</div>
{% endmacro %}

{% macro Discussions() %}
{% set is_instructor = frappe.session.user == course.instructor %}
{% set condition = is_instructor if is_instructor else membership %}
{% set doctype, docname = "Lesson", lesson.name %}
{% set title = "Questions" %}
{% set cta_title = "New Question" %}
{% set button_name = "Start Learning" %}
{% set redirect_to = "/courses/" + course.name %}

{% include "frappe/templates/discussions/discussions_section.html" %}
{% endmacro %}

{%- block script %}
{{ super() }}

<script type="text/javascript">
  var page_context = {{ page_context | tojson }};
</script>

{% for ext in page_extensions %}
{{ ext.render_footer() }}
{% endfor %}
{%- endblock %}<|MERGE_RESOLUTION|>--- conflicted
+++ resolved
@@ -55,15 +55,10 @@
     {{ lesson.render_html() }}</div>
   {% else %}
   <div class="common-card-style lesson-content-card">
-<<<<<<< HEAD
     <div class="w-25 text-center" style="margin: 0 auto;">
-      <small>This lesson is not available for preview. Please join the course to access this lesson.</small>
+      <small>This lesson is not available for preview. Please join the course to access it.</small>
       <a class="button is-primary ml-auto mr-auto mt-3" href="/courses/{{ course.name }}"> Start Learning </a>
     </div>
-=======
-    <span>This lesson is not available for Preview. Please join the course to access it. <a
-        href="/courses/{{ course.name }}">Checkout Course Details.</a></span>
->>>>>>> 04a3d580
   </div>
   {% endif %}
 
