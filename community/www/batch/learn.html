{% extends "templates/base.html" %}
{% from "www/macros/livecode.html" import LiveCodeEditorJS, LiveCodeEditor with context %}
{% block title %}{{ lesson.title }}{% endblock %}

{% block head_include %}
<meta name="description" content="{{lesson.title}} - {{course.title}}" />
<meta name="keywords" content="{{lesson.title}} - {{course.title}}" />
<style>
</style>

<link rel="stylesheet" href="/assets/frappe/css/font-awesome.css">
<link rel="stylesheet" href="{{ livecode_url }}/static/codemirror/lib/codemirror.css">
<link rel="stylesheet" href="/assets/css/lms.css">
<link rel="stylesheet" href="/assets/frappe/css/hljs-night-owl.css">

<script src="{{ livecode_url }}/static/codemirror/lib/codemirror.js"></script>
<script src="{{ livecode_url }}/static/codemirror/mode/python/python.js"></script>
<script src="{{ livecode_url }}/static/codemirror/keymap/sublime.js"></script>

<script src="{{ livecode_url }}/static/codemirror/addon/edit/matchbrackets.js"></script>
<script src="{{ livecode_url }}/static/codemirror/addon/comment/comment.js"></script>
{% endblock %}


{% block content %}

<div class="container">
  {{ widgets.BatchTabs(course=course, batch=batch) }}
  <div class="lesson-page">

    <h2>{{ lesson.title }}</h2>

    {% for s in lesson.get_sections() %}
    <div class="section section-{{ s.type }}">
      {{ render_section(s) }}
    </div>
    {% endfor %}

    {{ pagination(prev_chap, prev_url, next_chap, next_url) }}
  </div>
</div>
{% endblock %}


{% macro render_section(s) %}
{% if s.type == "text" %}
{{ render_section_text(s) }}
{% elif s.type == "example" or s.type == "code" %}
{{ LiveCodeEditor(s.name,
          code=s.get_latest_code_for_user(),
          reset_code=s.contents,
          is_exercise=False)
    }}
{% elif s.type == "exercise" %}
{{ widgets.Exercise(exercise=s.get_exercise())}}
{% else %}
<div>Unknown section type: {{s.type}}</div>
{% endif %}
{% endmacro %}

{% macro render_section_text(s) %}
<div class="row">
  <div class="col-md-9">
    {{ frappe.utils.md_to_html(s.contents) }}
  </div>
</div>
{% endmacro %}

{% macro pagination(prev_chap, prev_url, next_chap, next_url) %}
<div class="lesson-pagination">
  {% if prev_url %}
  <span>
    Prev: <a href="{{prev_url}}">{{prev_chap}}</a>
  </span>
  {% endif %}
  {% if next_url %}
  <span class="pull-right">
    Next: <a href="{{next_url}}">{{next_chap}}</a>
  </span>
  {% endif %}
  <div style="clear: both;"></div>
</div>
{% endmacro %}

{%- block script %}
{{ super() }}
{{ LiveCodeEditorJS() }}

<<<<<<< HEAD

<!-- <script type="text/javascript">
=======
  <script type="text/javascript">
>>>>>>> 18f074d8
    $(function() {
      var batch_name = "{{ batch.name }}";
      var lesson_name = "{{ lesson.name }}";

      frappe.call("community.lms.api.save_current_lesson", {
        "batch_name": batch_name,
        "lesson_name": lesson_name
      })
    })
  </script>

{%- endblock %}<|MERGE_RESOLUTION|>--- conflicted
+++ resolved
@@ -86,12 +86,7 @@
 {{ super() }}
 {{ LiveCodeEditorJS() }}
 
-<<<<<<< HEAD
-
-<!-- <script type="text/javascript">
-=======
   <script type="text/javascript">
->>>>>>> 18f074d8
     $(function() {
       var batch_name = "{{ batch.name }}";
       var lesson_name = "{{ lesson.name }}";
