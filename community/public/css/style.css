--- conflicted
+++ resolved
@@ -23,11 +23,8 @@
   --cta-color: var(--c4);
   --send-message: var(--c7);
   --received-message: var(--c8);
-<<<<<<< HEAD
 	--checkbox-size: 14px;
-=======
 	--control-bg: var(--gray-100);
->>>>>>> 5abfa350
 }
 
 body {
@@ -232,10 +229,10 @@
 	margin-top: 30px;
 }
 
-<<<<<<< HEAD
 input[type=checkbox] {
   appearance: auto;
-=======
+}
+
 .partiallycomplete {
   background: #FEF4E2;
   color: #976417;
@@ -267,5 +264,4 @@
   margin-right: 3px;
   border-radius: 50px;
   padding: 5px;
->>>>>>> 5abfa350
 }