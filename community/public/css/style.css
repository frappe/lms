--- conflicted
+++ resolved
@@ -1283,7 +1283,6 @@
   font-size: 1rem;
 }
 
-<<<<<<< HEAD
 .talk-card { 
   width: 16rem;
 }
@@ -1397,7 +1396,7 @@
 
 .hide{
   display: none;
-=======
+}
 .thread-card {
   flex-direction: column;
   padding: 1.5rem;
@@ -1429,5 +1428,4 @@
 .message-author {
   color: #192734;
   margin-left: 0.5rem;
->>>>>>> f0ee8d7b
 }