@import url("https://cdn.jsdelivr.net/npm/bootstrap-icons@1.4.1/font/bootstrap-icons.css");
@import url("https://use.fontawesome.com/releases/v5.13.0/css/all.css");

:root {
  --c1: #fefae0;
  --c2: #264653;
  --c3: #e9c46a;
  --c4: #2a9d8f;
  --c5: #f4a261;
  --c6: #e76f51;
  --c7: #ccd5ae;
  --c8: #EEEEEE;

  --bg: var(--c1);
  --header-bg: var(--c2);
  --header-color: var(--c3);
  --tag-color: var(--c7);
  --sidebar-bg: var(--c7);

  --h-color: var(--c2);

  --text-color: #333;
  --text-color-light: #ccc;

  --cta-color: var(--c4);
  --send-message: var(--c7);
  --received-message: var(--c8);

  --primary-color: #08B74F;
}

body {
  padding: 0px;
  margin: 0px;
}

.course-header {
  margin-top: 20px;
  padding: 20px;
  background: var(--header-bg);
  color: var(--header-color);
  border-radius: 9px;
}

.course-author-avatar {
  width: 20px;
  height: 20px;
  border-radius: 50%;
  margin-right: 20px;
}

.course-header h1 {
  color: inherit;
}

.course-type {
  text-transform: uppercase;
  font-size: 1.0em;
  color: var(--tag-color);
}

.sidebar {
  background: var(--sidebar-bg);
  margin: 20px 0px;
  border-radius: 10px;
  padding: 1px 20px 20px 20px;
  color: var(--text-color);
}

.sidebar h3 {
  margin-top: 20px;
  color: var(--c2);
}

.sidebar-batch {
  background: var(--sidebar-bg);
  color: var(--text-color);
  position: fixed;
  left: 0;
  height: 100%;
}

.sidebar-batch a {
  padding: 16px 8px 8px 16px;
  display: block;
}

.instructor {
  padding: 10px;
}

.instructor-title {
  font-weight: bold;
}

.instructor-subtitle {
  font-size: 0.8em;
  color: var(--text-color);
}

.sidebar .notice {
  padding: 10px;
  border-radius: 10px;
  border: 1px dashed var(--text-color);
}

.sidebar .notice a {
  color: inherit;
  text-decoration: underline;
}

.course-details {
  margin: 20px 0px;
}

.course-details h2 {
  color: var(--h-color);
  font-size: 1.4em;
  font-weight: bold;
  margin: 20px 0px 10px 0px;
}

.chapter-plan {
  border-radius: 10px;
  margin: 20px 0px;
  padding: 20px;
  border: 1px solid #ddc;
  background: white;
}

.chapter-plan h3 {
  font-size: 1.1em;
  font-weight: bold;
}

.chapter-number {
  background: var(--text-color);
  color: white;
  border-radius: 50%;
  height: 24px;
  min-width: 24px;
  align-items: center;
  padding: 2px 8px 2px 8px;
  margin-right: 5px;
}

.chapter-description {
  margin: 20px 0px;
}

.lessons {
  padding-left: 20px;
}
.lesson {
  margin: 5px 0px;
  font-weight: bold;
}

.batch {
  border-radius: 10px;
  margin: 10px 0px;
  background: white;
  border: 1px solid #ddc;
}

.batch-details {
  padding: 20px;
}

.batch .cta {
  margin-top: 10px;
  padding: 10px;
  min-height: 28px;
  text-align: right;
  border-top: 1px solid #ddc;
}

.batch .cta button {
  background: var(--cta-color);
  color: white;
  border: none;
  border-radius: 5px;
  padding: 5px 10px;
}

.batch .right {
  float: right;
}

img.profile-photo {
  width: 24px;
  height: 24px;
  border-radius: 50%;
}

.lesson-type {
  padding-right: 5px;
}

.preview-video {
  margin: 20px 0px;
}

.preview-video iframe {
  max-width: 100%
}


/* override style of base */

.message {
  border: 1px dashed var(--text-color);
  padding: 20px;
  border-radius: 10px;
}

.dashboard__profile {
  width: 150px;
  height: 155px;
  border-radius: 50%;
}

.dashboard__profileSmall {
  width: 59px;
  height: 57px;
  border-radius: 50%;
}

.dashboard__abbr {
  font-size: 50px;
  width: 155px;
  height: 155px;
  border-radius: 50%;
}

.dashboard__abbrSmall {
  font-size: 20px;
  width: 59px;
  height: 57px;
  border-radius: 50%;
}

.msger-inputarea {
  position: fixed;
  bottom: 0;
  width: 100%;
  display: flex;
  padding: 10px;
  border-top: 2px solid #ddd;
  background: #eee;
  z-index: 1;
}
.msger-inputarea * {
  padding: 10px;
  border: none;
  border-radius: 3px;
  font-size: 1em;
}
.msger-input {
  flex: 1;
  background: #ddd;
}
.msger-send-btn {
  margin-left: 10px;
  background: var(--cta-color);
  color: #fff;
  font-weight: bold;
  cursor: pointer;
  transition: background 0.23s;
}

.discussion {
  border: 1px solid var(--text-color);
  padding: 10px;
  margin: 10px;
  border-radius: 10px;
  background: var(--received-message);
  width: 50%;
  display: flex;
  flex-direction: column;
}

.is-author {
  float: right;
  background: var(--send-message);
}

.batch-header {
  position: fixed;
  top: 0;
  background: var(--bg);
  width: 100%;
}

.message-section {
  margin-left: 3%;
  display: inline-block;
<<<<<<< HEAD
  width: 95%;
=======
}

.display-4 {
  color: #2D005A;
  font-weight: 600;
  line-height: 51px;
>>>>>>> 67d3ec75
}<|MERGE_RESOLUTION|>--- conflicted
+++ resolved
@@ -295,14 +295,11 @@
 .message-section {
   margin-left: 3%;
   display: inline-block;
-<<<<<<< HEAD
   width: 95%;
-=======
 }
 
 .display-4 {
   color: #2D005A;
   font-weight: 600;
   line-height: 51px;
->>>>>>> 67d3ec75
 }