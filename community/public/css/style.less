--- conflicted
+++ resolved
@@ -7,9 +7,8 @@
 
 .teaser {
   background: white;
-<<<<<<< HEAD
-  border-radius: 10px;
-  border: 1px solid #ddd;
+  border-radius: 9px;
+  border: 1px solid #C4C4C4;
 
   .teaser-body {
     padding: 20px;
@@ -17,10 +16,6 @@
   .teaser-footer {
     padding: 20px;
   }
-=======
-  border-radius: 9px;
-  border: 1px solid #C4C4C4;
->>>>>>> 67d3ec75
 }
 
 .sketch-teaser {
