--- conflicted
+++ resolved
@@ -74,7 +74,6 @@
   background: inherit;
 }
 
-<<<<<<< HEAD
 .chapter-teaser {
   .teaser();
   color: #444;
@@ -84,9 +83,9 @@
     color: black;
     font-weight: bold;
   }
-=======
+}
+
 .field-width {
   width: 40%;
   display: inline-block;
->>>>>>> 5e18cd2e
 }