--- conflicted
+++ resolved
@@ -130,10 +130,10 @@
 # auto_cancel_exempted_doctypes = ["Auto Repeat"]
 
 # Add all simple route rules here
-website_route_rules = [
+primary_rules = [
     {"from_route": "/sketches/<sketch>", "to_route": "sketches/sketch"},
     {"from_route": "/courses/<course>", "to_route": "courses/course"},
-    {"from_route": "/courses/<course>/<certificate>", "to_route": "courses/certificate"},
+    {"from_route": "/courses/<course>/<topic>", "to_route": "courses/topic"},
     {"from_route": "/hackathons/<hackathon>", "to_route": "hackathons/hackathon"},
     {"from_route": "/hackathons/<hackathon>/<project>", "to_route": "hackathons/project"},
     {"from_route": "/add-a-new-batch", "to_route": "add-a-new-batch"},
@@ -147,7 +147,6 @@
     {"from_route": "/courses/<course>/progress", "to_route": "batch/progress"},
     {"from_route": "/courses/<course>/join", "to_route": "batch/join"},
     {"from_route": "/discussions/<discussion>", "to_route": "discussions/discussion"},
-<<<<<<< HEAD
 ]
 
 # Any frappe default URL is blocked by profile-rules, add it here to unblock it
@@ -177,6 +176,7 @@
     "/exhibitor-registration",
     "/discussions",
     "/propose-talk",
+
 ]
 whitelist_rules = [{"from_route": p, "to_route": p[1:]} for p in whitelist]
 
@@ -187,11 +187,6 @@
 
 website_route_rules = primary_rules + whitelist_rules + profile_rules
 
-=======
-    {"from_route": "/user/<string(minlength=4):username>", "to_route": "profiles/profile"}
-]
-
->>>>>>> 79a765b7
 website_redirects = [
     {"source": "/update-profile", "target": "/edit-profile"},
 ]
