--- conflicted
+++ resolved
@@ -23,7 +23,6 @@
     {% endif %}
   </div>
   <div class="card-heading course-card-title">{{ course.title }}</div>
-<<<<<<< HEAD
 
   {% if membership and not read_only %}
   <div class="progress">
@@ -39,13 +38,6 @@
     <span>
       {{ widgets.Avatar(member=course.get_instructor(), avatar_class="avatar-small") }}
       <a class="button-links" href="{{ get_profile_url(course.get_instructor().username) }}">
-=======
-  <div {% if not read_only %} class="mb-4" {% endif %}>
-    {% for instructor in course.get_instructors() %}
-    <span class="zindex">
-      {{ widgets.Avatar(member=instructor, avatar_class="avatar-small") }}
-      <a class="button-links" href="{{ get_profile_url(instructor.username) }}">
->>>>>>> bf3a496e
         <span class="course-instructor">
           {{ instructor.full_name }}
         </span>
