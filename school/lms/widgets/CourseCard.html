{% set membership = get_membership(course.name, frappe.session.user) %}
{% set progress = frappe.utils.cint(membership.progress) %}
<div class="common-card-style course-card" data-course="{{ course.name }}">

  <div class="course-image {% if not course.image %}default-image{% endif %}" {% if course.image %}
    style="background-image: url( {{ course.image }} );" {% endif %}>
    <div class="course-tags">
      {% for tag in get_tags(course.name) %}
      <div class="course-card-pills">{{ tag }}</div>
      {% endfor %}
    </div>
    {% if not course.image %}
      <div class="default-image-text">{{ course.title[0] }}</div>
    {% endif %}
</div>

<div class="course-card-content">
  <div class="course-card-meta">
    {% if get_lessons(course.name) | length %}
<<<<<<< HEAD
    <span> {{ get_lessons(course.name) | length }} {{ _("Lessons") }} </span>
    {% endif %}
    {% if course.status and course.status != "Approved"%}
    {% set pill_color = "gray" if course.status == "In Progress" else "orange" %}
    <span class="pull-right indicator-pill {{ pill_color }} "> {{ course.status }} </span>
=======
    <div class="vertically-center">
      <svg class="icon icon-md">
        <use href="#icon-education"></use>
      </svg>
      {{ get_lessons(course.name) | length }} {{ _("Lessons") }}
    </div>
>>>>>>> 65676606
    {% endif %}

    <div class="vertically-center">
      {% set student_count = get_students(course.name) | length %}
      {% if student_count %}
        <div class="vertically-center">
          <svg class="icon  icon-md">
            <use class="" href="#icon-users">
          </svg>
          {{ student_count }}
        </div>
      {% endif %}

      {% set avg_rating = get_average_rating(course.name) %}
        {% if avg_rating %}
        <div class="vertically-center ml-3">
          <svg class="icon icon-md">
            <use href="#icon-star"></use>
          </svg>
          {{ frappe.utils.flt(avg_rating, frappe.get_system_settings("float_precision") or 3) }}
        </div>
        {% endif %}
    </div>
  </div>
  <div class="course-card-title">{{ course.title }}</div>

  {% if membership and not read_only %}
  <div class="progress">
    <div class="progress-bar" role="progressbar" aria-valuenow="{{ progress }}"
    aria-valuemin="0" aria-valuemax="100" style="width:{{ progress }}%">
      <span class="sr-only"> {{ progress }} Complete</span>
    </div>
  </div>
  <div class="progress-percent">{{ progress }}% Completed</div>
  {% endif %}

  <div class="zindex course-card-footer">
    <span class="">
      {% set instructors = get_instructors(course.name) %}
      {% set ins_len = instructors | length %}
      {% for instructor in instructors %}
      {% if ins_len > 1 and loop.index == 1 %}
      <div class="avatar-group overlap">
      {% endif %}
      {{ widgets.Avatar(member=instructor, avatar_class="avatar-small") }}

      {% if ins_len > 1 and loop.index == ins_len %}
      </div>
      {% endif %}
      {% endfor %}
      <a class="button-links" href="{{ get_profile_url(instructors[0].username) }}">
        <span class="course-instructor">
        {% if ins_len == 1 %}
          {{ instructors[0].full_name }}
        {% else %}
          {% set suffix = "other" if ins_len - 1 == 1 else "others"  %}
          {{ instructors[0].full_name.split(" ")[0] }} and {{ ins_len - 1 }} {{ suffix }}
        {% endif %}
        </span>
      </a>
      </span>
  </div>

  {% if read_only %}
  <a class="stretched-link" href="/courses/{{ course.name }}"></a>
  {% else %}

  {% set lesson_index = get_lesson_index(membership.current_lesson) if membership and
  membership.current_lesson else '1.1' %}
  {% set query_parameter = "?batch=" + membership.batch if membership and
  membership.batch else "" %}

  {% if progress == 100 %}
  <a class="stretched-link" href="/courses/{{ course.name }}"></a>

  {% elif course.upcoming %}
  <a class="stretched-link" href="/courses/{{ course.name }}"></a>

  {% elif membership %}
  <a class="stretched-link" href="{{ get_lesson_url(course.name, lesson_index) }}{{ query_parameter }}"></a>

  {% else %}
  <a class="stretched-link" href="/courses/{{ course.name }}"></a>

  {% endif %}
  {% endif %}
</div>
</div><|MERGE_RESOLUTION|>--- conflicted
+++ resolved
@@ -17,24 +17,23 @@
 <div class="course-card-content">
   <div class="course-card-meta">
     {% if get_lessons(course.name) | length %}
-<<<<<<< HEAD
-    <span> {{ get_lessons(course.name) | length }} {{ _("Lessons") }} </span>
-    {% endif %}
-    {% if course.status and course.status != "Approved"%}
-    {% set pill_color = "gray" if course.status == "In Progress" else "orange" %}
-    <span class="pull-right indicator-pill {{ pill_color }} "> {{ course.status }} </span>
-=======
     <div class="vertically-center">
       <svg class="icon icon-md">
         <use href="#icon-education"></use>
       </svg>
       {{ get_lessons(course.name) | length }} {{ _("Lessons") }}
     </div>
->>>>>>> 65676606
     {% endif %}
 
+    {% if course.status and course.status != "Approved"%}
+    {% set pill_color = "gray" if course.status == "In Progress" else "orange" %}
+    <div class="pull-right indicator-pill {{ pill_color }} "> {{ course.status }} </div>
+    {% endif %}
+
+    {% set student_count = get_students(course.name) | length %}
+    {% set avg_rating = get_average_rating(course.name) %}
+    {% if student_count and avg_rating %}
     <div class="vertically-center">
-      {% set student_count = get_students(course.name) | length %}
       {% if student_count %}
         <div class="vertically-center">
           <svg class="icon  icon-md">
@@ -44,7 +43,6 @@
         </div>
       {% endif %}
 
-      {% set avg_rating = get_average_rating(course.name) %}
         {% if avg_rating %}
         <div class="vertically-center ml-3">
           <svg class="icon icon-md">
@@ -54,6 +52,7 @@
         </div>
         {% endif %}
     </div>
+    {% endif %}
   </div>
   <div class="course-card-title">{{ course.title }}</div>
 
