{
 "actions": [],
 "creation": "2021-03-09 14:30:15.807410",
 "doctype": "DocType",
 "editable_grid": 1,
 "engine": "InnoDB",
 "field_order": [
  "show_search",
  "portal_course_creation",
  "search_placeholder",
  "column_break_2",
  "force_profile_completion",
  "livecode_url",
  "signup_settings_section",
  "terms_of_use",
  "terms_page",
  "column_break_9",
  "privacy_policy",
  "privacy_policy_page",
  "column_break_12",
  "cookie_policy",
  "cookie_policy_page",
  "mentor_request_section",
  "mentor_request_creation",
  "mentor_request_status_update"
 ],
 "fields": [
  {
   "default": "https://livecode.dev.fossunited.org",
   "fieldname": "livecode_url",
   "fieldtype": "Data",
   "label": "LiveCode URL"
  },
  {
   "fieldname": "mentor_request_creation",
   "fieldtype": "Link",
   "label": "Mentor Request Creation Template",
   "options": "Email Template"
  },
  {
   "fieldname": "mentor_request_status_update",
   "fieldtype": "Link",
   "label": "Mentor Request Status Update Template",
   "options": "Email Template"
  },
  {
   "fieldname": "mentor_request_section",
   "fieldtype": "Section Break",
   "label": "Mentor Request"
  },
  {
   "fieldname": "column_break_2",
   "fieldtype": "Column Break"
  },
  {
   "default": "0",
   "fieldname": "show_search",
   "fieldtype": "Check",
   "label": "Show Search on Website"
  },
  {
   "depends_on": "show_search",
   "fieldname": "search_placeholder",
   "fieldtype": "Data",
   "label": "Search Field Placeholder"
  },
  {
   "default": "0",
   "fieldname": "force_profile_completion",
   "fieldtype": "Check",
   "label": "Force users to complete their Profile"
  },
  {
   "default": "0",
   "fieldname": "terms_of_use",
   "fieldtype": "Check",
   "label": "Show Terms of Use on Signup"
  },
  {
   "depends_on": "terms_of_use",
   "fieldname": "terms_page",
   "fieldtype": "Link",
   "label": "Terms of Use Page",
   "mandatory_depends_on": "terms_of_use",
   "options": "Web Page"
  },
  {
   "fieldname": "signup_settings_section",
   "fieldtype": "Section Break",
   "label": "Signup Settings"
  },
  {
   "default": "0",
   "fieldname": "privacy_policy",
   "fieldtype": "Check",
   "label": "Show Privacy Policy on Signup"
  },
  {
   "depends_on": "privacy_policy",
   "fieldname": "privacy_policy_page",
   "fieldtype": "Link",
   "label": "Privacy Policy Page",
   "mandatory_depends_on": "privacy_policy",
   "options": "Web Page"
  },
  {
   "fieldname": "column_break_12",
   "fieldtype": "Column Break"
  },
  {
<<<<<<< HEAD
   "default": "0",
   "fieldname": "portal_course_creation",
   "fieldtype": "Check",
   "label": "Enable Course Creation from Portal"
=======
   "fieldname": "column_break_9",
   "fieldtype": "Column Break"
  },
  {
   "default": "0",
   "fieldname": "cookie_policy",
   "fieldtype": "Check",
   "label": "Show Cookie Policy on Signup"
  },
  {
   "depends_on": "cookie_policy",
   "fieldname": "cookie_policy_page",
   "fieldtype": "Link",
   "label": "Cookie Policy Page",
   "mandatory_depends_on": "cookie_policy",
   "options": "Web Page"
>>>>>>> ffe53702
  }
 ],
 "index_web_pages_for_search": 1,
 "issingle": 1,
 "links": [],
<<<<<<< HEAD
 "modified": "2022-03-10 18:45:58.372370",
=======
 "modified": "2022-03-09 12:40:27.464136",
>>>>>>> ffe53702
 "modified_by": "Administrator",
 "module": "LMS",
 "name": "LMS Settings",
 "owner": "Administrator",
 "permissions": [
  {
   "create": 1,
   "delete": 1,
   "email": 1,
   "print": 1,
   "read": 1,
   "role": "System Manager",
   "share": 1,
   "write": 1
  }
 ],
 "sort_field": "modified",
 "sort_order": "DESC",
 "states": [],
 "track_changes": 1
}<|MERGE_RESOLUTION|>--- conflicted
+++ resolved
@@ -108,14 +108,14 @@
    "fieldtype": "Column Break"
   },
   {
-<<<<<<< HEAD
    "default": "0",
    "fieldname": "portal_course_creation",
    "fieldtype": "Check",
    "label": "Enable Course Creation from Portal"
-=======
-   "fieldname": "column_break_9",
-   "fieldtype": "Column Break"
+  },
+  {
+    "fieldname": "column_break_9",
+    "fieldtype": "Column Break"
   },
   {
    "default": "0",
@@ -130,17 +130,12 @@
    "label": "Cookie Policy Page",
    "mandatory_depends_on": "cookie_policy",
    "options": "Web Page"
->>>>>>> ffe53702
   }
  ],
  "index_web_pages_for_search": 1,
  "issingle": 1,
  "links": [],
-<<<<<<< HEAD
  "modified": "2022-03-10 18:45:58.372370",
-=======
- "modified": "2022-03-09 12:40:27.464136",
->>>>>>> ffe53702
  "modified_by": "Administrator",
  "module": "LMS",
  "name": "LMS Settings",
