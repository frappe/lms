# Copyright (c) 2021, Frappe and contributors
# For license information, please see license.txt

from __future__ import unicode_literals
import frappe
from frappe.model.document import Document
import json
from ...utils import slugify
from school.query import find, find_all
from frappe.utils import flt, cint
from ...utils import slugify

class LMSCourse(Document):

    def on_update(self):
        if not self.upcoming and self.has_value_changed("upcoming"):
            self.send_email_to_interested_users()

    def send_email_to_interested_users(self):
        interested_users = frappe.get_all("LMS Course Interest",
                                            {
                                                "course": self.name
                                            },
                                            ["name", "user"])
        subject = self.title + " is available!"
        args = {
            "title": self.title,
            "course_link": "/courses/{0}".format(self.name),
            "app_name": frappe.db.get_single_value("System Settings", "app_name"),
            "site_url": frappe.utils.get_url()
        }

        for user in interested_users:
            args["first_name"] = frappe.db.get_value("User", user.user, "first_name")
            email_args = frappe._dict(
                            recipients = user.user,
                            sender = frappe.db.get_single_value("LMS Settings", "email_sender"),
                            subject = subject,
                            header = [subject, "green"],
                            template = "lms_course_interest",
                            args = args,
                            now = True
                        )
            frappe.enqueue(method=frappe.sendmail, queue='short', timeout=300, is_async=True, **email_args)
            frappe.db.set_value("LMS Course Interest", user.name, "email_sent", True)

    @staticmethod
    def find(name):
        """Returns the course with specified name.
        """
        return find("LMS Course", is_published=True, name=name)

    def autoname(self):
        if not self.name:
            self.name = self.generate_slug(title=self.title)

    @staticmethod
    def find_all():
        """Returns all published courses.
        """
        return find_all("LMS Course", is_published=True)

    def generate_slug(self, title):
        result = frappe.get_all(
            'LMS Course',
            fields=['name'])
        slugs = set([row['name'] for row in result])
        return slugify(title, used_slugs=slugs)

    def __repr__(self):
        return f"<Course#{self.name}>"

    def has_mentor(self, email):
        """Checks if this course has a mentor with given email.
        """
        if not email or email == "Guest":
            return False

        mapping = frappe.get_all("LMS Course Mentor Mapping", {"course": self.name, "mentor": email})
        return mapping != []

    def add_mentor(self, email):
        """Adds a new mentor to the course.
        """
        if not email:
            raise ValueError("Invalid email")
        if email == "Guest":
            raise ValueError("Guest user can not be added as a mentor")

        # given user is already a mentor
        if self.has_mentor(email):
            return

        doc = frappe.get_doc({
            "doctype": "LMS Course Mentor Mapping",
            "course": self.name,
            "mentor": email
        })
        doc.insert()

    def get_mentors(self):
        """Returns the list of all mentors for this course.
        """
        course_mentors = []
        mentors = frappe.get_all("LMS Course Mentor Mapping", {"course": self.name}, ["mentor"])
        for mentor in mentors:
            member = frappe.get_doc("User", mentor.mentor)
            member.batch_count = frappe.db.count("LMS Batch Membership",
                                    {
                                        "member": member.name,
                                        "member_type": "Mentor"
                                    })
            course_mentors.append(member)
        return course_mentors

    def is_mentor(self, email):
        """Checks if given user is a mentor for this course.
        """
        if not email:
            return False
        return frappe.db.count("LMS Course Mentor Mapping",
            {
                "course": self.name,
                "mentor": email
            })

    def get_student_batch(self, email):
        """Returns the batch the given student is part of.

        Returns None if the student is not part of any batch.
        """
        if not email:
            return

        batch_name = frappe.get_value(
            doctype="LMS Batch Membership",
            filters={
                "course": self.name,
                "member_type": "Student",
                "member": email
            },
            fieldname="batch")
        return batch_name and frappe.get_doc("LMS Batch", batch_name)

<<<<<<< HEAD
    
=======
    def get_instructors(self):
        instructors = []
        if self.instructors:
            for instructor in self.instructors:
                instructors.append(frappe.get_doc("User", instructor.instructor))
        else:
            instructors.append(frappe.get_doc("User", self.owner))
        return instructors

    def get_chapters(self):
        """Returns all chapters of this course.
        """
        chapters = []
        for row in self.chapters:
            chapter_details = frappe.db.get_value("Course Chapter", row.chapter,
                                                ["name", "title", "description"],
                                                as_dict=True)
            chapter_details.idx = row.idx
            chapters.append(chapter_details)
        return chapters

    def get_lessons(self, chapter=None):
        """ If chapter is passed, returns lessons of only that chapter.
        Else returns lessons of all chapters of the course """
        lessons = []

        if chapter:
            return self.get_lesson_details(chapter)

        for chapter in self.get_chapters():
            lesson = self.get_lesson_details(chapter)
            lessons += lesson

        return lessons

    def get_lesson_details(self, chapter):
        lessons = []
        lesson_list = frappe.get_all("Lesson Reference", {"parent": chapter.name},
                                        ["lesson", "idx"], order_by="idx")
        for row in lesson_list:
            lesson_details = frappe.get_doc("Course Lesson", row.lesson)
            lesson_details.number = flt("{}.{}".format(chapter.idx, row.idx))
            lessons.append(lesson_details)
        return lessons
>>>>>>> bf3a496e

    def get_slugified_chapter_title(self, chapter):
        return slugify(chapter)

    def get_batch(self, batch_name):
        return find("LMS Batch", name=batch_name, course=self.name)

    def get_batches(self, mentor=None):
        batches = find_all("LMS Batch", course=self.name)
        if mentor:
            # TODO: optimize this
            memberships = frappe.db.get_all(
                "LMS Batch Membership",
                {"member": mentor},
                ["batch"])
            batch_names = {m.batch for m in memberships}
            return [b for b in batches if b.name in batch_names]

    def get_cohorts(self):
        return find_all("Cohort", course=self.name, order_by="creation")

    def get_cohort(self, cohort_slug):
        name = frappe.get_value("Cohort", {"course": self.name, "slug": cohort_slug})
        return name and frappe.get_doc("Cohort", name)

    def is_cohort_staff(self, user_email):
        """Returns True if the user is either a mentor or a staff for one or more active cohorts of this course.
        """
        q1 = {
            "doctype": "Cohort Staff",
            "course": self.name,
            "email": user_email
        }
        q2 = {
            "doctype": "Cohort Mentor",
            "course": self.name,
            "email": user_email
        }
        return frappe.db.exists(q1) or frappe.db.exists(q2)

    def get_lesson_index(self, lesson_name):
        """Returns the {chapter_index}.{lesson_index} for the lesson.
        """
        lesson = frappe.db.get_value("Lesson Reference", {"lesson": lesson_name}, ["idx", "parent"], as_dict=True)
        if not lesson:
            return None

        chapter = frappe.db.get_value("Chapter Reference", {"chapter": lesson.parent}, ["idx"], as_dict=True)
        if not chapter:
            return None

        return f"{chapter.idx}.{lesson.idx}"

    def reindex_exercises(self):
        for i, c in enumerate(self.get_chapters(), start=1):
            self._reindex_exercises_in_chapter(c, i)

    def _reindex_exercises_in_chapter(self, c, index):
        i = 1
        for lesson in self.get_lessons(c):
            for exercise in lesson.get_exercises():
                exercise.index_ = i
                exercise.index_label = f"{index}.{i}"
                exercise.save()
                i += 1

    def get_learn_url(self, lesson_number):
        if not lesson_number:
            return
        return f"/courses/{self.name}/learn/{lesson_number}"



    def get_all_memberships(self, member):
        all_memberships = frappe.get_all("LMS Batch Membership", {"member": member, "course": self.name}, ["batch"])
        for membership in all_memberships:
            membership.batch_title = frappe.db.get_value("LMS Batch", membership.batch, "title")
        return all_memberships

    def get_students(self, batch=None):
        """Returns (email, full_name, username) of all the students of this batch as a list of dict.
        """
        filters = {
            "course": self.name,
            "member_type": "Student"
        }
        if batch:
            filters["batch"] = batch
        memberships = frappe.get_all(
                    "LMS Batch Membership",
                    filters,
                    ["member"])
        member_names = [m['member'] for m in memberships]
        return find_all("User", name=["IN", member_names])



    def get_reviews(self):
        reviews = frappe.get_all("LMS Course Review",
                    {
                        "course": self.name
                    },
                    ["review", "rating", "owner"],
                    order_by= "creation desc")
        out_of_ratings = frappe.db.get_all("DocField",
            {
                "parent": "LMS Course Review",
                "fieldtype": "Rating"
            },
            ["options"])
        out_of_ratings = (len(out_of_ratings) and out_of_ratings[0].options) or 5
        for review in reviews:
            review.rating = review.rating * out_of_ratings
            review.owner_details = frappe.get_doc("User", review.owner)

        return reviews

    def is_eligible_to_review(self, membership):
        """ Checks if user is eligible to review the course """
        if not membership:
            return False
        if frappe.db.count("LMS Course Review",
                {
                    "course": self.name,
                    "owner": frappe.session.user
                }):
            return False
        return True

    def get_average_rating(self):
        ratings = [review.rating for review in self.get_reviews()]
        if not len(ratings):
            return None
        return sum(ratings)/len(ratings)

    def get_progress(self, lesson):
        return frappe.db.get_value("LMS Course Progress",
                {
                    "course": self.name,
                    "owner": frappe.session.user,
                    "lesson": lesson
                },
                ["status"])

    def get_course_progress(self, member=None):
        """ Returns the course progress of the session user """
        lesson_count = len(self.get_lessons())
        if not lesson_count:
            return 0
        completed_lessons = frappe.db.count("LMS Course Progress",
                                {
                                    "course": self.name,
                                    "owner": member or frappe.session.user,
                                    "status": "Complete"
                                })
        precision = cint(frappe.db.get_default("float_precision")) or 3
        return flt(((completed_lessons/lesson_count) * 100), precision)

    def get_neighbours(self, current, lessons):
        current = flt(current)
        numbers = sorted(lesson.number for lesson in lessons)
        index = numbers.index(current)
        return {
                "prev": numbers[index-1] if index-1 >= 0 else None,
                "next": numbers[index+1] if index+1 < len(numbers) else None
            }

    def is_certified(self):
        certificate = frappe.get_all("LMS Certification",
                        {
                            "student": frappe.session.user,
                            "course": self.name
                        })
        if len(certificate):
            return certificate[0].name
        return

@frappe.whitelist()
def reindex_exercises(doc):
    course_data = json.loads(doc)
    course = frappe.get_doc("LMS Course", course_data['name'])
    course.reindex_exercises()
    frappe.msgprint("All exercises in this course have been re-indexed.")

@frappe.whitelist(allow_guest=True)
def search_course(text):
    search_courses = []
    courses = frappe.get_all("LMS Course",
                filters= {
                    "is_published": True
                },
                or_filters = {
                    "title": ["like", "%{0}%".format(text)],
                    "tags": ["like", "%{0}%".format(text)],
                    "short_introduction": ["like", "%{0}%".format(text)],
                    "description": ["like", "%{0}%".format(text)],
                })

    """ for course in courses:
        search_courses.append(frappe.get_doc("LMS Course", course)) """

    """ template = frappe.render_template("school/templates/course_list.html", {
        "title": _("Search Results"),
        "courses": search_courses,
        "widgets": Widgets()
    }) """

    return courses<|MERGE_RESOLUTION|>--- conflicted
+++ resolved
@@ -141,55 +141,6 @@
             },
             fieldname="batch")
         return batch_name and frappe.get_doc("LMS Batch", batch_name)
-
-<<<<<<< HEAD
-    
-=======
-    def get_instructors(self):
-        instructors = []
-        if self.instructors:
-            for instructor in self.instructors:
-                instructors.append(frappe.get_doc("User", instructor.instructor))
-        else:
-            instructors.append(frappe.get_doc("User", self.owner))
-        return instructors
-
-    def get_chapters(self):
-        """Returns all chapters of this course.
-        """
-        chapters = []
-        for row in self.chapters:
-            chapter_details = frappe.db.get_value("Course Chapter", row.chapter,
-                                                ["name", "title", "description"],
-                                                as_dict=True)
-            chapter_details.idx = row.idx
-            chapters.append(chapter_details)
-        return chapters
-
-    def get_lessons(self, chapter=None):
-        """ If chapter is passed, returns lessons of only that chapter.
-        Else returns lessons of all chapters of the course """
-        lessons = []
-
-        if chapter:
-            return self.get_lesson_details(chapter)
-
-        for chapter in self.get_chapters():
-            lesson = self.get_lesson_details(chapter)
-            lessons += lesson
-
-        return lessons
-
-    def get_lesson_details(self, chapter):
-        lessons = []
-        lesson_list = frappe.get_all("Lesson Reference", {"parent": chapter.name},
-                                        ["lesson", "idx"], order_by="idx")
-        for row in lesson_list:
-            lesson_details = frappe.get_doc("Course Lesson", row.lesson)
-            lesson_details.number = flt("{}.{}".format(chapter.idx, row.idx))
-            lessons.append(lesson_details)
-        return lessons
->>>>>>> bf3a496e
 
     def get_slugified_chapter_title(self, chapter):
         return slugify(chapter)
