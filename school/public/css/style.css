--- conflicted
+++ resolved
@@ -190,17 +190,6 @@
   }
 }
 
-<<<<<<< HEAD
-=======
-.courses-header {
-  margin-bottom: 1.5rem;
-  color: var(--text-color-dark);
-  font-weight: 600;
-  font-size: var(--text-3xl);
-  letter-spacing: -0.0175em
-}
-
->>>>>>> e67b37be
 @media (min-width: 576px) and (max-width: 992px) {
   .container {
     padding-left: 1rem;
