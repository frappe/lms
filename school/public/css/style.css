:root {
  --text-3-5xl: 24px;
  --text-3-8xl: 34px;
  --text-4xl: 36px;
}

body {
  background-color: #FFFFFF;
}

input[type=checkbox] {
  appearance: auto;
}

.course-image {
  height: 168px;
  width: 100%;
  background-size: cover;
  background-position: center;
  background-repeat: no-repeat;
}

.default-image {
  background-color: var(--avatar-frame-bg);
  color: var(--avatar-frame-color);
  display: flex;
  flex-direction: column;
}

.default-image-text {
  display: flex;
  flex: 1;
  align-self: center;
  justify-content: normal;
  font-size: 7rem;
  font-weight: bold;
}

.course-tags {
  display: flex;
  position: relative;
  top: 1rem;
  left: 1rem;
}

.course-image .course-tags {
  width: 95%;
}

.course-card-pills {
  background: #ffffff;
  margin-left: 0;
  margin-right: 1rem;
  border-radius: var(--border-radius);
  padding: 3.5px 8px;
  font-size: 11px;
  text-align: center;
  letter-spacing: 0.011em;
  text-transform: uppercase;
  font-weight: 600;
  box-shadow: var(--shadow-sm);
  color: var(--gray-900);
  width: fit-content;
}

.dark-pills {
  background: rgba(25, 39, 52, 0.8);
  color: #ffffff;
}
.dark-pills img {
  width: 0.75rem;
  height: 0.75rem;
}

.common-page-style {
  padding: 2rem 0 5rem;
  min-height: 60vh;
<<<<<<< HEAD
  font-size: var(--text-base);
=======
  padding-top: 3rem;
  background-color: var(--bg-color);
>>>>>>> 65676606
}

.common-card-style {
  display: flex;
  background: #FFFFFF;
  border-radius: var(--border-radius-md);
  position: relative;
  box-shadow: var(--shadow-sm);
}

.course-card {
  flex-direction: column;
  height: 100%;
  min-height: 350px;
  overflow: auto;
}

.muted-text {
  font-size: 12px;
  line-height: 135%;
}

.course-card-meta {
  display: flex;
  align-items: center;
  justify-content: space-between;
  font-size: var(--text-base);
  color: var(--gray-900);
  margin-bottom: 0.5rem;
}

.icon {
  margin: 0;
  margin-right: 0.25rem;
}

.lesson-links .icon {
  stroke: none;
}

.course-card-content {
  padding: 1rem;
  display: flex;
  flex-direction: column;
  flex: 1 1 auto;
}

.course-card-title {
  font-weight: 600;
  color: var(--gray-900);
  margin-bottom: 1.25rem;
}

.card-divider {
  border-top: 1px solid var(--gray-300);
  margin-bottom: 1rem;
}

.card-divider-dark {
  border-top: 1px solid #C8CFD5;
  margin-bottom: 16px;
}

.course-instructor {
  margin-left: 0.5rem;
  font-size: var(--text-base);
}

@media (max-width: 400px) {
  .course-instructor {
    margin-left: 0;
  }
}

.course-student-count {
  display: flex;
  font-size: var(--text-base);
  float: right;
  color: var(--gray-900);
}

.course-card-footer {
  margin-top: auto;
}

.course-card-footer .avatar-group {
  display: inherit;
}

.view-course-link {
  height: 32px;
  border-radius: var(--border-radius-sm);
  font-size: 12px;
  padding: 8px 0px 8px;
  text-align: center;
  line-height: 135%;
  cursor: pointer;
}

.cards-parent {
  display: grid;
  grid-template-columns: repeat(auto-fill, minmax(300px, 1fr));
  -moz-column-gap: 40px;
  column-gap: 40px;
  row-gap: 40px;
  align-items: center;
}

@media (max-width: 767px) {
  .cards-parent {
    grid-template-columns: repeat(auto-fill, minmax(300px, 1fr));
    -moz-column-gap: 16px;
    column-gap: 16px;
    row-gap: 16px;
  }
}

@media (max-width: 375px) {
  .cards-parent {
    grid-template-columns: repeat(auto-fill, minmax(100%, 1fr));
    -moz-column-gap: 24px;
    column-gap: 24px;
    row-gap: 24px;
  }
}

@media (min-width: 576px) and (max-width: 992px) {
  .container {
    padding-left: 1rem;
    padding-right: 1rem;
  }
}

.button-links {
  color: var(--gray-900);
}

.button-links:hover {
  text-decoration: none;
  color: var(--gray-900);
}

.icon-background {
  border-radius: 50%;
  padding: 3px;
  width: 24px;
  height: 24px;
}

.review-card {
  display: flex;
  flex-direction: column;
  height: 100%;
}

.review-content {
  margin: 1rem 0 0 3.5rem;
  color: var(--gray-700);
}

.submit-review {
  width: 100px;
}

.custom-checkbox>label>input {
  visibility: hidden;
}

.custom-checkbox>label>.empty-checkbox {
  height: 1.5rem;
  width: 1.5rem;
  border: 1px solid black;
  border-radius: var(--border-radius-md);
}

.empty-checkbox {
  margin-right: 0.5rem;
}

.custom-checkbox>label>input:checked+.empty-checkbox {
  background: url(/assets/school/icons/tick.svg);
  background-repeat: no-repeat;
  background-position: center center;
}

.quiz-label {
  display: flex;
  align-items: center;
  margin-bottom: 0;
  cursor: pointer;
}

.quiz-label p {
  display: inline;
}

.course-card-wide {
  background-color: white;
  padding: 0 1rem 1rem;
  border-radius: var(--border-radius);
  width: 50%;
  box-shadow: var(--shadow-base);
  font-size: var(--text-base);
}

@media (max-width: 1000px) {
  .course-card-wide {
    width: 75%;
    margin: 0 auto;
  }
}

@media (max-width: 768px) {
  .course-card-wide {
    width: 100%;
    margin: 0;
  }
}

.course-card-wide-content {
  display: flex;
  flex-direction: column;
  flex: 2;
  justify-content: space-between;
}

.course-card-wide-title {
  font-weight: bold;
  font-size: 36px;
  line-height: 44px;
  color: var(--gray-900);
  margin-bottom: 0.75rem;
}

.button {
  border-radius: var(--border-radius);
  cursor: pointer;
  display: flex;
  align-items: center;
  justify-content: center;
  padding: 0.25rem 1.25rem;
  font-size: var(--text-md);
  line-height: 20px;
  box-shadow: var(--btn-shadow);
  border: none;
  width: fit-content;
}

.button:disabled {
  cursor: not-allowed;
}

.wide-button {
  padding: 0.5rem 6rem;
  font-weight: 500;
  width: inherit;
}

@media (max-width: 768px) {
  .wide-button {
    padding: 0.5rem 4rem;
  }
}

.is-secondary {
  background: #FFFFFF;
  color: var(--gray-900);
}

.is-secondary:hover {
  text-decoration: none;
  color: inherit;
}

.is-default {
  background: var(--gray-100);
  color: var(--gray-900);
}

.is-default:disabled {
  color: var(--gray-500);
}

.is-primary {
  background: var(--primary-color);
  color: #FFFFFF;
}

.is-primary:hover {
  text-decoration: none;
  color: #FFFFFF;
}

.course-home-page .course-home-outline {
  margin: 5rem 0 4rem;
}

.course-home-page {
  background-color: #FFFFFF;
  padding-top: 3.75rem;
}

.chapter-title {
  cursor: pointer;
  border-radius: var(--border-radius-lg);
  padding: 0.5rem 0;
  color: var(--gray-900);
  display: flex;
  align-items: center;
}

.chapter-description {
  margin: 0 2rem 0.5rem;
}

.course-content-parent .chapter-description {
  font-size: 0.7rem;
}

.chapter-icon {
  margin-right: 0.5rem;
}

.reviews-parent {
  margin: 5rem 0;
  color: var(--gray-900);
}

.lesson-info {
  font-size: 16px;
  color: var(--gray-900);
  letter-spacing: -0.011em;
}

.lesson-links {
  display: flex;
  align-items: center;
  padding: 0.5rem;
  color: inherit;
}

.lesson-links:hover {
  cursor: pointer;
  text-decoration: none;
  color: inherit;
  border-radius: var(--border-radius-md);
}

.course-content-parent .lesson-links {
  font-size: var(--text-base);
}

.course-outline {
  flex-direction: column;
  padding: 1rem 0.75rem 0;
}

.lessons {
  margin-left: 2rem;
}

.member-card {
  display: flex;
  flex-direction: column;
  align-items: center;
  padding: 2rem 1rem;
}

.member-card .talk-title {
  font-weight: bold;
}

.break {
  flex-basis: 100%;
  flex-grow: 1;
  margin: .5rem 0;
}

.course-home-headings {
  font-weight: 600;
  font-size: var(--text-3-5xl);
  letter-spacing: -0.0175em;
  color: var(--gray-900);
  margin-bottom: 1rem;
}

.modal-headings {
  margin: 0;
}

.avatar-square {
  width: 130px;
  height: 130px;
}

.avatar-square .avatar-frame {
  border-radius: 20px;
}

.avatar-medium {
  width: 42px;
  height: 42px;
}

.avatar-large {
  width: 68px;
  height: 68px;
}

.avatar-xl {
  width: 112px;
  height: 112px;
}

@media (max-width: 500px) {
  .avatar-square {
    width: 75px;
    height: 75px;
  }
}

.member-parent {
  display: grid;
  grid-template-columns: repeat(auto-fill, minmax(250px, 1fr));
  -moz-column-gap: 2rem;
  column-gap: 2rem;
  row-gap: 2rem;
}

@media (max-width: 600px) {
  .member-parent {
    grid-template-columns: repeat(auto-fill, minmax(125px, 1fr));
    -moz-column-gap: 2rem;
    column-gap: 2rem;
    row-gap: 2rem;
  }
}

.view-all-mentors {
  width: 100%;
  display: flex;
  align-items: baseline;
  cursor: pointer;
  margin-top: 1rem;
}

.review-modal .modal-dialog {
  width: 50%;
  height: 70%;
}

@media (max-width: 600px) {
  .review-modl .modal-dialog {
    width: auto;
  }
}

.error-field {
  color: red;
}

.quiz-footer {
  display: flex;
  align-items: center;
  justify-content: space-between;
  margin-top: 5rem;
}

.question {
  flex-direction: column;
}

.question-card {
  flex-direction: column;
  padding: 1.25rem;
}

.question p {
  margin-bottom: 0;
}

.active-question .card-divider {
  margin-top: 1rem;
}

.dark-links {
  color: inherit;
}

.dark-links:hover {
  color: inherit;
}

.breadcrumb {
  display: flex;
  align-items: center;
  font-size: var(--text-base);
  line-height: 20px;
  color: var(--gray-900);
  padding: 1rem 0;
}

.course-details-outline {
  margin-top: 1rem;
}

.lesson-content-card {
  margin-top: 2rem;
}

.lesson-content-card .alert-dismissible .close {
  padding: 0.5rem;
}

.course-content-parent {
  display: grid;
  grid-gap: 2rem;
  grid-template-columns: 2fr minmax(600px, 5fr);
}

@media (max-width: 1024px) {
  .course-content-parent {
    display: flex;
    flex-direction: column-reverse;
  }
}

.course-content-parent .course-home-headings {
  margin: 0px 0px 1rem;
}

.lesson-pagination {
  display: flex;
  justify-content: space-between;
  align-items: center;
  margin: 24px 0px 0px;
}

.lesson-pagination-parent {
  margin-top: 1rem;
}

@media (max-width: 768px) {
  .lesson-pagination-parent {
    margin-left: 0px;
  }
}

.lesson-video {
  width: 100%;
}

.active-lesson {
  background-color: var(--blue-100);
  border-radius: var(--border-radius-md);
  color: var(--blue-500);
}

.lesson-title {
  display: flex;
  align-items: center;
  margin-bottom: 1rem;
}

.lesson-progress {
  background: #BFDDF7;
  padding: 4px 8px 4px;
  font-size: 10px;
  line-height: 120%;
  margin-left: 1rem;
  border-radius: var(--border-radius-md);
  font-weight: bold;
}

.profile-page {
  padding-top: 0;
}

.profile-banner {
  height: 248px;
  border-radius: 0 0 var(--border-radius-lg) var(--border-radius-lg);
  background-size: cover;
  background-position: center;
}

@media (max-width: 500px) {
  .profile-banner {
    height: 150px;
  }
}

.profile-info {
  height: 68px;
  background: #ffffff;
  border-radius: 0px 0px 8px 8px;
  font-size: var(--text-sm);
  display: flex;
  justify-content: space-between;
  margin: 0 1rem 4rem 0;
  flex-direction: column;
  padding-left: 200px;
}

@media (max-width: 550px) {
  .profile-info {
    align-items: flex-end;
    padding-left: 0;
  }
}

.profile-avatar {
  position: relative;
  top: 188px;
  left: 40px;
  width: fit-content;
}

@media (max-width: 500px) {
  .profile-avatar {
    top: 95px;
    left: 10px;
  }
}

@media (max-width: 375px) {
  .profile-avatar {
    top: 120px;
    left: 10px;
  }
}

.profile-name {
  color: var(--gray-900);
  font-weight: 600;
  font-size: var(--text-3xl);
}

@media (max-width: 375px) {
  .profile-name {
    font-size: var(--text-lg);
    padding-top: 5px;
  }
}

.profile-name-section {
  display: flex;
  align-items: center;
  margin: 1rem 0 0.25rem;
}

@media (max-width: 550px) {
  .profile-name-section {
    flex-direction: column;
    align-items: flex-end;
    margin: 0 0 0.5rem;
  }
}

.profile-link {
  margin-left: auto;
}

.creator-badge {
  background: #48BB74;
  padding: 4px 6px;
  color: #ffffff;
  font-style: normal;
  font-weight: bold;
  font-size: 10px;
  line-height: 120%;
  text-align: center;
  letter-spacing: 0.011em;
  text-transform: uppercase;
  height: fit-content;
  box-shadow: 0px 1px 1px rgb(0 0 0 / 16%);
  border-radius: var(--border-radius-sm);
  margin-left: 0.5rem;
}

@media (max-width: 375px) {
  .creator-badge {
    font-size: 8px;
  }
}

@media (max-width: 550px) {
  .creator-badge {
    margin-top: 0.25rem;
    margin-left: 0;
  }
}

.profile-grid-card {
  display: grid;
  row-gap: 1rem;
}

.profile-item {
  color: var(--gray-800);
  font-weight: 500;
}

.education-details {
  margin-top: 3rem;
}

.bold-title {
  font-weight: 500;
  color: var(--gray-800);
}

.profile-courses {
  margin-top: 3rem;
}

.zindex {
  position: relative;
  z-index: 2;
}

.progress {
  width: 100%;
  height: 4px;
}

.course-card-wide .progress {
  background-color: var(--gray-500);
}

.progress-bar {
  background-color: var(--primary-color);
}

.progress-percent {
  margin: 0.5rem 0;
  font-size: var(--text-base);
  font-weight: 500;
}

.progress-percentage {
  width: 100%;
  font-size: 12px;
  line-height: 165%;
  letter-spacing: 0.02em;
  color: #000000;
  text-align: center;
}

pre {
  width: 100%;
  overflow-x: auto;
}

.markdown-source h1 {
  font-size: 1.3rem;
}

.markdown-source h2 {
  font-size: 1.2rem;
}

.markdown-source h3 {
  font-size: 1.1rem;
}

.markdown-source h4 {
  font-size: 1rem;
}

.avatar img {
  object-fit: cover;
}

.certificate-content {
  padding: 2.5rem 3rem;
}

.certificate-footer {
  margin-top: 4.5rem;
  display: flex;
}

.certificate-footer-item {
  margin-right: 3.5rem;
}

.certificate-ribbon {
  background-color: var(--primary-color);
  margin-left: auto;
  margin-right: 2.5rem;
  width: 4.5rem;
}

.certificate-heading {
  font-size: 3rem;
  font-weight: 500;
  color: var(--gray-800);
}

.certificate-para {
  margin-bottom: 4rem;
}

.certificate-logo {
  height: 20px;
}

@media (max-width: 768px) {
  .certificate-heading {
    font-size: 2rem;
  }
}

@media (max-width: 550px) {
  .certificate-footer {
    flex-direction: column;
  }

  .certificate-footer-item {
    margin-bottom: 1rem;
  }
}

@media (max-width: 500px) {
  .certificate-heading {
    font-size: 1.5rem;
  }

  .certificate-content {
    padding: 2.5rem 2rem;
  }

  .certificate-ribbon {
    margin-right: 1rem;
    width: 1.5rem;
  }
}

.profile-card {
  flex-direction: column;
  padding: 1rem 1.25rem;
}

.empty-state {
  background: var(--gray-50);
  border-radius: var(--border-radius-lg);
  padding: 2rem;
  display: flex;
  justify-content: space-between;
  align-items: center;
}

.empty-state-text {
  flex: 1;
  margin-left: 1.25rem;
}

.empty-state-heading {
  font-size: var(--text-xl);
  color: var(--gray-900);
  font-weight: 600;
}

.vertically-center {
  display: flex;
  align-items: center;
}

.search {
  background-image: url(/assets/frappe/icons/timeless/search.svg);
  border: none;
  border-radius: var(--border-radius-md);
  font-size: var(--text-base);
  padding: 0.625rem 0.75rem;
  height: 36px;
  background-repeat: no-repeat;
  text-indent: 1.5rem;
  background-position: 1rem 0.7rem;
  float: right;
  width: 25%;
  box-shadow: var(--shadow-sm);
}

.section-heading {
  font-size: var(--text-4xl);
}

.testimonial-card {
  flex-direction: column;
  justify-content: space-between;
  padding: 1rem;
  height: 100%;
}

.testimonial-author {
  font-weight: 500;
  font-size: var(--text-lg);
  color: var(--gray-900);
}

.testimonial-review {
  color: var(--gray-900);
  margin-bottom: 2rem;
}

.testimonial-profession {
  font-size: 0.625rem;
}

.carousel-indicators li {
  background-color: var(--gray-600);
  width: 10px;
  height: 10px;
  border-radius: 50%;
}

.carousel-control-prev-icon {
  background-image: url("/assets/school/icons/slider-arrow-left.svg");
  width: 40px;
  height: 40px;
}

.carousel-control-next-icon {
  background-image: url("/assets/school/icons/slider-arrow-right.svg");
  width: 40px;
  height: 40px;
}

.carousel-control-prev, .carousel-control-next {
  width: auto;
  top: 30%;
  height: fit-content;
  background: white;
  border-radius: 50%;
  box-shadow: var(--shadow-sm);
  opacity: 1;
}

.related-courses .carousel-control-prev, .related-courses .carousel-control-next {
  top: 40%;
}

.related-courses {
  background: var(--gray-50);
  padding: 5rem 0;
  position: relative;
  z-index: 5;
}

.carousel-indicators {
  position: inherit;
  margin: 0;
}

.carousel {
  padding: 0 1.5rem;
}

@media (max-width: 500px) {
  .carousel {
    padding: 0 0.5rem;
  }
}

.slider-controls {
  display: flex;
  align-items: center;
  justify-content: center;
  width: 100%;
  margin: 40px auto 0;
}

.carousel-indicators li {
  border: none;
  margin: 0 6px;
}

.search-empty-state {
  position: relative;
  top: 1rem;
  margin-bottom: 5rem;
  width: 100%;
}

.close-search-empty-state {
  position: absolute;
  top: 0;
  right: 0;
  padding: 0.75rem 1.25rem;
  float: right;
  font-size: 1.5rem;
  font-weight: 700;
  line-height: 1;
  color: #000;
  text-shadow: 0 1px 0 #fff;
  opacity: .5;
}

.close-search-empty-state:hover {
  text-decoration: none;
  color: #000;
}

.live-courses .course-home-headings {
  margin-bottom: 1.5rem;
}

@media (min-width: 768px) {
  .lesson-pagination .custom-checkbox .empty-checkbox {
    width: 1rem;
    height: 1rem;
    border-radius: var(--border-radius-sm);
  }
}

@media (max-width: 767px) {
  .lesson-pagination .custom-checkbox .empty-checkbox {
    margin-bottom: 1rem;
    border-radius: var(--border-radius-sm);
  }

  .lesson-pagination .custom-checkbox span {
    display: inline-block;
    width: 70%;
    font-size: 10px;
  }
}

.lesson-pagination .custom-checkbox input:checked+.empty-checkbox {
  background-size: 1rem;
}

.no-discussions {
  width: 80% !important;
}

.preview-work {
  width: 50%;
  justify-content: space-between;
}

.job-card {
  display: flex;
  position: relative;
}

.company-logo {
  background-position: center;
  background-size: 42px;
}

.job-card-parent {
  display: grid;
  row-gap: 1rem;
}

.job-card-logo-section {
  display: flex;
  flex-direction: column;
  align-items: flex-end;
  justify-content: space-between;
  margin-left: auto;
}

.job-detail-card {
  padding: 1.5rem;
  flex-direction: column;
}

.job-subtitle {
  font-size: var(--text-base);
  margin-bottom: 1.875rem;
}

.job-list-card {
  padding: 1.25rem 1.56rem;
  flex-direction: column;
}

.job-card-heading {
  font-weight: 600;
  color: var(--gray-900);
}

.course-head-container {
  color: var(--gray-900);
}

.course-intructor-rating-section {
  display: flex;
  align-items: center;
  justify-content: space-between;
  margin-top: 2rem;
}

.seperator {
  margin: 0 1rem;
}

.course-head-container .progress {
  margin-top: 1rem;
}

.course-overlay-card {
  background-color: white;
  border-radius: var(--border-radius-lg);
  box-shadow: var(--shadow-sm);
  overflow: auto;
  width: fit-content;
  position: fixed;
<<<<<<< HEAD
  top: 40%;
  right: 10%;
=======
  top: 50%;
  right: 7%;
>>>>>>> 65676606
  max-width: 400px;
  z-index: 4;
}

@media (max-width: 1000px) {
  .course-overlay-card {
    position: inherit;
    margin: 1rem auto;
  }

<<<<<<< HEAD
  .course-intructor-rating-section .seperator::before {
=======
  .seperator {
>>>>>>> 65676606
    margin: 0 0.25rem;
  }
}

.video-in-overlay {
  top: 40%;
}

.course-overlay-content {
  padding: 1.25rem;
  font-size: var(--text-base);
  color: var(--gray-900);
}

.breadcrumb-destination {
  color: var(--gray-600);
}

.preview-video {
  width: 100%;
  height: 190px;
  border: none;
}

.course-body-container {
  width: 60%;
}

@media (max-width: 1000px) {
  .course-body-container {
    width: 100%;
  }
}

.overlay-heading {
  margin-top: 2rem;
  font-weight: 600;
  color: var(--gray-800);
}

.overlay-student-count {
  display: flex;
  align-items: center;
  margin-bottom: 1.5rem;
}

.course-creators-card {
  display: grid;
  grid-gap: 1rem;
  padding: 1rem;
  background-color: var(--gray-100);
  box-shadow: none;
}

.course-meta {
  font-size: var(--text-base);
  color: var(--gray-900);
}

.avg-rating {
  font-size: var(--text-3-8xl);
  color: var(--gray-900);
  font-weight: bold;
}

.reviews-header {
  display: flex;
  justify-content: space-between;
  width: 75%;
}

@media (max-width: 768px) {
  .reviews-header {
    width: 100%;
  }
}

@media (max-width: 500px) {
  .reviews-header {
    flex-direction: column;
    align-items: center;
  }

  .vertical-divider {
    margin: 1rem 0;
  }
}

.bold-heading {
  font-size: var(--text-lg);
  color: var(--gray-900);
  font-weight: 600;
}

.star-click {
  --star-fill: var(--yellow-500);
  margin-right: 0;
}

.rating {
  --star-fill: var(--gray-400);
}

.vertical-divider {
  border: 1px solid var(--gray-300);
}

.avg-rating-stars {
  background: var(--gray-200);
  border-radius: 100px;
  padding: 0.5rem 0.75rem;
  margin: 1.25rem 0 0.5rem;
}

.reviews-parent .progress {
  width: 200px;
  color: var(--gray-900);
}

.reviews-parent .progress-bar {
  background-color: var(--gray-600);
}

.course-home-top-container {
  position: relative;
}

.question-header {
  display: flex;
  align-items: center;
  justify-content: space-between;
  margin-bottom: 2rem;
}

.question-number {
  padding: 0.25rem 0.75rem;
  border-radius: 50%;
  box-shadow: var(--shadow-sm);
}

.option-text {
  padding: 0.75rem;
  box-shadow: var(--shadow-sm);
  border-radius: var(--border-radius-md);
  flex: 1;
}

.active-option .option-text {
  background-color: var(--blue-50);
  border: 1px solid var(--blue-500);
}

.question-text {
  font-size: var(--text-lg);
  color: var(--gray-900);
  font-weight: 600;
  flex-grow: 1;
  margin-left: 1rem;
}

.profile-page-body {
  background-color: var(--gray-50);
  padding: 2.5rem 0;
}

.profile-column-grid {
  display: grid;
  grid-template-columns: repeat(auto-fill, minmax(230px, 1fr));
}

.description {
  font-size: var(--text-base);
  color: var(--gray-800);
}

.profile-meta {
  display: flex;
  align-items: center;
}

.carousel-inner {
  overflow: inherit;
}

<<<<<<< HEAD
.dashboard .nav-link {
    color: var(--text-muted);
    padding: 0 0 var(--padding-md);
    margin-right: var(--margin-xl);
}

.dashboard .nav-link.active {
  font-weight: 600;
  border-bottom: 1px solid var(--primary);
  color: var(--text-color);
}

.dashboard .nav-link:hover {
  color: inherit;
}

.dashboard-button {
    position: relative;
    top: -50px;
    margin-left: auto;
=======
.course-card-wide .breadcrumb {
  margin-bottom: 0;
}

.course-content-parent .course-details-outline .course-home-headings {
  display: none;
>>>>>>> 65676606
}<|MERGE_RESOLUTION|>--- conflicted
+++ resolved
@@ -75,12 +75,8 @@
 .common-page-style {
   padding: 2rem 0 5rem;
   min-height: 60vh;
-<<<<<<< HEAD
-  font-size: var(--text-base);
-=======
   padding-top: 3rem;
   background-color: var(--bg-color);
->>>>>>> 65676606
 }
 
 .common-card-style {
@@ -1191,13 +1187,8 @@
   overflow: auto;
   width: fit-content;
   position: fixed;
-<<<<<<< HEAD
-  top: 40%;
-  right: 10%;
-=======
   top: 50%;
   right: 7%;
->>>>>>> 65676606
   max-width: 400px;
   z-index: 4;
 }
@@ -1208,11 +1199,7 @@
     margin: 1rem auto;
   }
 
-<<<<<<< HEAD
-  .course-intructor-rating-section .seperator::before {
-=======
   .seperator {
->>>>>>> 65676606
     margin: 0 0.25rem;
   }
 }
@@ -1397,7 +1384,6 @@
   overflow: inherit;
 }
 
-<<<<<<< HEAD
 .dashboard .nav-link {
     color: var(--text-muted);
     padding: 0 0 var(--padding-md);
@@ -1418,12 +1404,12 @@
     position: relative;
     top: -50px;
     margin-left: auto;
-=======
+}
+
 .course-card-wide .breadcrumb {
   margin-bottom: 0;
 }
 
 .course-content-parent .course-details-outline .course-home-headings {
   display: none;
->>>>>>> 65676606
 }