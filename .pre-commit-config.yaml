exclude: 'node_modules|.git'
default_stages: [pre-commit]
fail_fast: false


repos:
  - repo: https://github.com/pre-commit/pre-commit-hooks
    rev: v5.0.0
    hooks:
      - id: trailing-whitespace
        files: "frappe_desk_theme.*"
        exclude: ".*json$|.*txt$|.*csv|.*md|.*svg"
      - id: check-merge-conflict
      - id: check-ast
      - id: check-json
      - id: check-toml
      - id: check-yaml
      - id: debug-statements

  - repo: https://github.com/astral-sh/ruff-pre-commit
    rev: v0.8.1
    hooks:
      - id: ruff
        name: "Run ruff import sorter"
        args: ["--select=I", "--fix"]
<<<<<<< HEAD

      - id: ruff
        name: "Run ruff linter"

=======
      - id: ruff
        name: "Run ruff linter"
>>>>>>> 3b74bba6
      - id: ruff-format
        name: "Run ruff formatter"

  - repo: https://github.com/pre-commit/mirrors-prettier
    rev: v2.7.1
    hooks:
      - id: prettier
        types_or: [javascript, vue, scss]
        # Ignore any files that might contain jinja / bundles
        exclude: |
            (?x)^(
                frappe_desk_theme/public/dist/.*|
                .*node_modules.*|
                .*boilerplate.*|
                frappe_desk_theme/templates/includes/.*|
                frappe_desk_theme/public/js/lib/.*
            )$

<<<<<<< HEAD

=======
>>>>>>> 3b74bba6
  - repo: https://github.com/pre-commit/mirrors-eslint
    rev: v8.44.0
    hooks:
      - id: eslint
        types_or: [javascript]
        args: ['--quiet']
<<<<<<< HEAD
        # Ignore any files that might contain jinja / bundles
        exclude: |
            (?x)^(
                frappe_desk_theme/public/dist/.*|
                cypress/.*|
                .*node_modules.*|
                .*boilerplate.*|
                frappe_desk_theme/templates/includes/.*|
                frappe_desk_theme/public/js/lib/.*
=======
        exclude: |
            (?x)^(
                lms/public/dist/.*|
                cypress/.*|
                .*node_modules.*|
                .*boilerplate.*|
                lms/www/website_script.js|
                lms/templates/includes/.*|
                lms/public/js/lib/.*
>>>>>>> 3b74bba6
            )$

ci:
    autoupdate_schedule: weekly
    skip: []
    submodules: false<|MERGE_RESOLUTION|>--- conflicted
+++ resolved
@@ -23,15 +23,8 @@
       - id: ruff
         name: "Run ruff import sorter"
         args: ["--select=I", "--fix"]
-<<<<<<< HEAD
-
       - id: ruff
         name: "Run ruff linter"
-
-=======
-      - id: ruff
-        name: "Run ruff linter"
->>>>>>> 3b74bba6
       - id: ruff-format
         name: "Run ruff formatter"
 
@@ -50,27 +43,12 @@
                 frappe_desk_theme/public/js/lib/.*
             )$
 
-<<<<<<< HEAD
-
-=======
->>>>>>> 3b74bba6
   - repo: https://github.com/pre-commit/mirrors-eslint
     rev: v8.44.0
     hooks:
       - id: eslint
         types_or: [javascript]
         args: ['--quiet']
-<<<<<<< HEAD
-        # Ignore any files that might contain jinja / bundles
-        exclude: |
-            (?x)^(
-                frappe_desk_theme/public/dist/.*|
-                cypress/.*|
-                .*node_modules.*|
-                .*boilerplate.*|
-                frappe_desk_theme/templates/includes/.*|
-                frappe_desk_theme/public/js/lib/.*
-=======
         exclude: |
             (?x)^(
                 lms/public/dist/.*|
@@ -80,7 +58,6 @@
                 lms/www/website_script.js|
                 lms/templates/includes/.*|
                 lms/public/js/lib/.*
->>>>>>> 3b74bba6
             )$
 
 ci:
