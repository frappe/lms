--- conflicted
+++ resolved
@@ -9,7 +9,6 @@
 	if frappe.session.user == "Guest":
 		raise frappe.PermissionError(_("You are not allowed to access this page."))
 
-<<<<<<< HEAD
 	if module not in ["course", "class"]:
 		raise ValueError(_("Module is incorrect."))
 
@@ -19,12 +18,11 @@
 	context.doctype = doctype
 
 	if not frappe.db.exists(doctype, docname):
-		print(doctype, docname)
 		raise ValueError(_("Module Name is incorrect or does not exist."))
 
 	if doctype == "LMS Course":
 		membership = frappe.db.exists(
-			"LMS Batch Membership", {"member": frappe.session.user, "course": docname}
+			"LMS Enrollment", {"member": frappe.session.user, "course": docname}
 		)
 		if membership:
 			raise frappe.PermissionError(_("You are already enrolled for this course"))
@@ -58,11 +56,6 @@
 			["title", "name", "paid_class", "amount", "currency"],
 			as_dict=True,
 		)
-=======
-	membership = frappe.db.exists(
-		"LMS Enrollment", {"member": frappe.session.user, "course": course_name}
-	)
->>>>>>> e2c1f6aa
 
 		if not class_info.paid_class:
 			raise frappe.PermissionError(
