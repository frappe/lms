--- conflicted
+++ resolved
@@ -54,19 +54,16 @@
                 {% include "lms/templates/courses_created.html" %}
             </div>
             {% endif %}
-<<<<<<< HEAD
-            <div class="tab-pane fade" id="notifications" role="tabpanel" aria-labelledby="notifications">
-                {% include "lms/templates/courses_created.html" %}
-            </div>
-        </div>
-=======
->>>>>>> 00c55f5e
 
             {% if show_review_section %}
             <div class="tab-pane fade" id="courses-under-review" role="tabpanel" aria-labelledby="courses-under-review">
                 {% include "lms/templates/courses_under_review.html" %}
             </div>
             {% endif %}
+
+            <div class="tab-pane fade" id="notifications" role="tabpanel" aria-labelledby="notifications">
+                {% include "lms/templates/courses_created.html" %}
+            </div>
 
         </div>
     </div>
