--- conflicted
+++ resolved
@@ -52,20 +52,13 @@
 
 {% macro SubmissionForm(assignment) %}
 <article class="field-parent">
-<<<<<<< HEAD
     {% if submission.name %}
         <div class="alert alert-info">
             {{ _("You've successfully submitted the assignment. Once the moderator grades your submission, you'll find the details here. Feel free to make edits to your submission if needed.") }}
-=======
-    {% if submission.name and is_moderator %}
-    <div class="field-group">
-        <div class="bold-heading">
-            {{ _("Student Name") }}
->>>>>>> fe08f4cf
         </div>
         {% if is_moderator %}
         <div class="field-group">
-            <div class="field-label">
+            <div class="bold-heading">
                 {{ _("Student Name") }}
             </div>
             {{ submission.member_name }}
