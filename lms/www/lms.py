--- conflicted
+++ resolved
@@ -29,10 +29,6 @@
 
 def get_meta(app_path, title, favicon, description):
 	meta = frappe._dict()
-<<<<<<< HEAD
-=======
-
->>>>>>> e1f35c86
 	if app_path:
 		meta = get_meta_from_document(app_path)
 
@@ -278,13 +274,11 @@
 			"link": "/programs",
 		}
 
-<<<<<<< HEAD
 	if app_path == "certified-participants":
 		return {
 			"title": _("Certified Participants"),
 			"keywords": "All Certified Participants, Certified Participants, Learn, Certification",
 			"link": "/certified-participants",
 		}
-=======
-	return {}
->>>>>>> e1f35c86
+
+	return {}