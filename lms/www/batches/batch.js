--- conflicted
+++ resolved
@@ -653,10 +653,7 @@
 	const options = get_calendar_options(element, calendar_id);
 	const calendar = new Calendar(container, options);
 	this.calendar_ = calendar;
-<<<<<<< HEAD
-
-=======
->>>>>>> a02365c2
+
 	create_events(calendar, events);
 	add_links_to_events(calendar, events);
 	scroll_to_date(calendar, events);
