{% extends "templates/base.html" %}
{% block title %}
    {{ quiz.title if quiz.name else _("Quiz Details") }}
{% endblock %}


{% block content %}
<div class="common-page-style">
    {{ Header() }}
    <div class="container form-width">
        {{ QuizForm(quiz) }}
    </div>
</div>
{% endblock %}

{% macro QuizForm(quiz) %}
<div id="quiz-form" {% if quiz.name %} data-name="{{ quiz.name }}" data-index="{{ quiz.questions | length }}" {% endif %}>
    {{ QuizDetails(quiz) }}
    {% if quiz.questions %}
        <div class="field-group">
            <div class="field-label mb-1">
                {{ _("Questions") }}
            </div>
            <div class="common-card-style column-card px-3 py-0">
                {% for question in quiz.questions %}
                    {{ Question(question, loop.index) }}
                {% endfor %}
            </div>
            <button class="btn btn-secondary btn-sm btn-add-question mt-4">
                {{ _("Add Question") }}
            </button>
        </div>
    {% endif %}

    {% if quiz.name and not quiz.questions | length %}
        {{ EmptyState() }}
    {% endif %}
</div>
{% endmacro %}


{% macro Header() %}
<header class="sticky">
    <div class="container form-width">
        <div class="edit-header">
            <div>
                <div class="page-title">
                    {{ _("Quiz Details") }}
                </div>
                <div class="vertically-center small">
                    <a class="dark-links" href="/quizzes">
                        {{ _("Quiz List") }}
                    </a>
                    <img class="icon icon-sm mr-0" src="/assets/lms/icons/chevron-right.svg">
                    <span class="breadcrumb-destination">
                        {{ quiz.title if quiz.title else _("New Quiz") }}
                    </span>
                </div>
            </div>

            {% if quiz.name %}
            <div class="align-self-center">
                <button class="btn btn-primary btn-sm btn-add-question">
                    {{ _("Add Question") }}
                </button>
            </div>
            {% endif %}

        </div>
    </div>
</header>
{% endmacro  %}

{% macro QuizDetails(quiz) %}
<div class="field-parent">
    <div class="field-group">
        <div>
            <div class="field-label">
                {{ _("Title") }}
            </div>
            <div class="field-description">
                {{ _("Add a title for the quiz") }}
            </div>
        </div>
        <div class="">
            <input type="text" class="field-input" id="quiz-title" {% if quiz.name %} value="{{ quiz.title }}" data-title="{{ quiz.title }}" {% endif %}>
        </div>
    </div>
</div>
{% endmacro %}

{% macro Question(question, index) %}
{% set type = question.type if question.type else "Choices" %}
<div class="list-row question-row" role="button" data-question="{{ question.name }}">
    <div class="flex clickable">
       <span class="mr-1">
            {{ index }}.
        </span>
        {{ question.question.split("\n")[0] }}
    </div>


<<<<<<< HEAD
</div>
{% endmacro %}
=======
            <div class="options-group {% if type == 'User Input' %} hide {% endif %}">
                <textarea placeholder="Option" class="field-input option-{{ num }}"
                style="height: 100px;">{% if option %}{{ option }}{% endif %}</textarea>
                <input type="text" placeholder="Explanation" class="field-input explanation-{{ num }}" {% if explanation %} value="{{ explanation }}" {% endif %}>
                <label class="vertically-center mt-1">
                    <input type="checkbox" class="correct-{{ num }}" {% if question['is_correct_' + num] %} checked {% endif %}>
                    {{ _("Is Correct") }}
                </label>
            </div>
>>>>>>> db35e3e4

{% macro EmptyState() %}
<article class="empty-state my-5">
    <div class="text-center">
        <div class="bold-heading">
            {{ _("You have not added any question yet") }}
        </div>
        <div>
            {{ _("Create and manage questions from here.") }}
        </div>
        <div class="mt-4">
            <button class="btn btn-default btn-sm btn-add-question">
                <span>
                    {{ _("Add Question") }}
                </span>
            </button>
        </div>
    </div>
</article>
{% endmacro %}

{%- block script %}
    {{ super() }}
    {{ include_script('controls.bundle.js') }}
{% endblock %}<|MERGE_RESOLUTION|>--- conflicted
+++ resolved
@@ -98,22 +98,8 @@
         </span>
         {{ question.question.split("\n")[0] }}
     </div>
-
-
-<<<<<<< HEAD
 </div>
 {% endmacro %}
-=======
-            <div class="options-group {% if type == 'User Input' %} hide {% endif %}">
-                <textarea placeholder="Option" class="field-input option-{{ num }}"
-                style="height: 100px;">{% if option %}{{ option }}{% endif %}</textarea>
-                <input type="text" placeholder="Explanation" class="field-input explanation-{{ num }}" {% if explanation %} value="{{ explanation }}" {% endif %}>
-                <label class="vertically-center mt-1">
-                    <input type="checkbox" class="correct-{{ num }}" {% if question['is_correct_' + num] %} checked {% endif %}>
-                    {{ _("Is Correct") }}
-                </label>
-            </div>
->>>>>>> db35e3e4
 
 {% macro EmptyState() %}
 <article class="empty-state my-5">
