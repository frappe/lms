--- conflicted
+++ resolved
@@ -148,17 +148,10 @@
     {"reference_doctype": "Course Lesson", "reference_docname": lesson.name}) %}
 {% set is_instructor = frappe.session.user == course.instructor %}
 {% set condition = is_instructor if is_instructor else membership %}
-<<<<<<< HEAD
 {% set doctype, docname = _("Course Lesson"), lesson.name %}
-{% set title = _("Questions") %}
-{% set cta_title = _("Ask a Question") %}
-{% set button_name = _("Start Learning") %}
-=======
-{% set doctype, docname = "Course Lesson", lesson.name %}
 {% set title = "Questions" if topics_count else "" %}
 {% set cta_title = "Ask a Question" %}
-{% set button_name = "Start Learning" %}
->>>>>>> 5437a985
+{% set button_name = _("Start Learning") %}
 {% set redirect_to = "/courses/" + course.name %}
 {% set empty_state_title = _("Have a doubt?") %}
 {% set empty_state_subtitle = _("Post it here, our mentors will help you out.") %}
