"""API methods for the LMS."""

import json
import os
import re
import shutil
import xml.etree.ElementTree as ET
import zipfile
from datetime import timedelta
from xml.dom.minidom import parseString

import frappe
from frappe import _
from frappe.integrations.frappe_providers.frappecloud_billing import (
	current_site_info,
	is_fc_site,
)
from frappe.query_builder import DocType
from frappe.translate import get_all_translations
from frappe.utils import (
	add_days,
	cint,
	date_diff,
	flt,
	format_date,
	get_datetime,
	getdate,
	now,
)
from frappe.utils.response import Response

from lms.lms.doctype.course_lesson.course_lesson import save_progress
<<<<<<< HEAD
from lms.lms.utils import get_average_rating, get_lesson_count


@frappe.whitelist()
def autosave_section(section, code):
	"""Saves the code edited in one of the sections."""
	doc = frappe.get_doc(doctype="Code Revision", section=section, code=code, author=frappe.session.user)
	doc.insert()
	return {"name": doc.name}


@frappe.whitelist()
def submit_solution(exercise, code):
	"""Submits a solution.

	@exerecise: name of the exercise to submit
	@code: solution to the exercise
	"""
	ex = frappe.get_doc("LMS Exercise", exercise)
	if not ex:
		return
	doc = ex.submit(code)
	return {"name": doc.name, "creation": doc.creation}


@frappe.whitelist()
def save_current_lesson(course_name, lesson_name):
	"""Saves the current lesson for a student/mentor."""
	name = frappe.get_value(
		doctype="LMS Enrollment",
		filters={"course": course_name, "member": frappe.session.user},
		fieldname="name",
	)
	if not name:
		return
	frappe.db.set_value("LMS Enrollment", name, "current_lesson", lesson_name)
=======
from lms.lms.utils import get_average_rating, get_batch_details, get_course_details, get_lesson_count
>>>>>>> 38e6320d


@frappe.whitelist(allow_guest=True)
def get_user_info():
	if frappe.session.user == "Guest":
		return None

	user = frappe.db.get_value(
		"User",
		frappe.session.user,
		["name", "email", "enabled", "user_image", "full_name", "user_type", "username"],
		as_dict=1,
	)
	user["roles"] = frappe.get_roles(user.name)
	user.is_instructor = "Course Creator" in user.roles
	user.is_moderator = "Moderator" in user.roles
	user.is_evaluator = "Batch Evaluator" in user.roles
	user.is_student = not user.is_instructor and not user.is_moderator and not user.is_evaluator
	user.is_fc_site = is_fc_site()
	user.is_system_manager = "System Manager" in user.roles
	user.sitename = frappe.local.site
	user.developer_mode = frappe.conf.developer_mode
	if user.is_fc_site and user.is_system_manager:
		user.site_info = current_site_info()
	return user


@frappe.whitelist(allow_guest=True)
def get_translations():
	if frappe.session.user != "Guest":
		language = frappe.db.get_value("User", frappe.session.user, "language")
	else:
		language = frappe.db.get_single_value("System Settings", "language")
	return get_all_translations(language)


@frappe.whitelist()
def validate_billing_access(billing_type, name):
	doctype = "LMS Batch" if billing_type == "batch" else "LMS Course"
	access, message = verify_billing_access(doctype, name, billing_type)

	address = frappe.db.get_value(
		"Address",
		{"email_id": frappe.session.user},
		[
			"name",
			"address_title as billing_name",
			"address_line1",
			"address_line2",
			"city",
			"state",
			"country",
			"pincode",
			"phone",
		],
		as_dict=1,
	)

	return {"access": access, "message": message, "address": address}


def verify_billing_access(doctype, name, billing_type):
	access = True
	message = ""

	if frappe.session.user == "Guest":
		access = False
		message = _("Please login to continue with payment.")

	if access and billing_type not in ["course", "batch", "certificate"]:
		access = False
		message = _("Module is incorrect.")

	if access and not frappe.db.exists(doctype, name):
		access = False
		message = _("Module Name is incorrect or does not exist.")

	if access and billing_type == "course":
		membership = frappe.db.exists("LMS Enrollment", {"member": frappe.session.user, "course": name})
		if membership:
			access = False
			message = _("You are already enrolled for this course.")

	elif access and billing_type == "batch":
		membership = frappe.db.exists("LMS Batch Enrollment", {"member": frappe.session.user, "batch": name})
		if membership:
			access = False
			message = _("You are already enrolled for this batch.")

		seat_count = frappe.get_cached_value("LMS Batch", name, "seat_count")
		number_of_students = frappe.db.count("LMS Batch Enrollment", {"batch": name})
		if seat_count <= number_of_students:
			access = False
			message = _("Batch is sold out.")

		start_date = frappe.get_cached_value("LMS Batch", name, "start_date")
		if start_date and date_diff(start_date, now()) < 0:
			access = False
			message = _("Batch has already started.")

	elif access and billing_type == "certificate":
		purchased_certificate = frappe.db.exists(
			"LMS Enrollment",
			{
				"course": name,
				"member": frappe.session.user,
				"purchased_certificate": 1,
			},
		)
		if purchased_certificate:
			access = False
			message = _("You have already purchased the certificate for this course.")

	return access, message


@frappe.whitelist(allow_guest=True)
def get_job_opportunities(filters=None, orFilters=None):
	if not filters:
		filters = {}

	jobs = frappe.get_all(
		"Job Opportunity",
		filters=filters,
		or_filters=orFilters,
		fields=[
			"job_title",
			"location",
			"country",
			"type",
			"work_mode",
			"company_name",
			"company_logo",
			"name",
			"creation",
			"description",
		],
		order_by="creation desc",
	)

	for job in jobs:
		job.description = frappe.utils.strip_html_tags(job.description)
		job.applicants = frappe.db.count("LMS Job Application", {"job": job.name})
	return jobs


@frappe.whitelist(allow_guest=True)
def get_chart_details():
	details = frappe._dict()
	details.enrollments = frappe.db.count("LMS Enrollment")
	details.courses = frappe.db.count(
		"LMS Course",
		{
			"published": 1,
			"upcoming": 0,
		},
	)
	details.users = frappe.db.count("User", {"enabled": 1, "name": ["not in", ("Administrator", "Guest")]})
	details.completions = frappe.db.count("LMS Enrollment", {"progress": ["like", "%100%"]})
	details.certifications = frappe.db.count("LMS Certificate", {"published": 1})
	return details


@frappe.whitelist()
def get_file_info(file_url):
	"""Get file info for the given file URL."""
	file_info = frappe.db.get_value(
		"File", {"file_url": file_url}, ["file_name", "file_size", "file_url"], as_dict=1
	)
	return file_info


@frappe.whitelist(allow_guest=True)
def get_branding():
	"""Get branding details."""
	website_settings = frappe.get_single("Website Settings")
	image_fields = ["banner_image", "footer_logo", "favicon"]

	for field in image_fields:
		if website_settings.get(field):
			file_info = get_file_info(website_settings.get(field))
			website_settings.update({field: json.loads(json.dumps(file_info))})
		else:
			website_settings.update({field: None})

	return website_settings


@frappe.whitelist()
def get_unsplash_photos(keyword=None):
	from lms.unsplash import get_by_keyword, get_list

	if keyword:
		return get_by_keyword(keyword)

	return frappe.cache().get_value("unsplash_photos", generator=get_list)


@frappe.whitelist()
def get_evaluator_details(evaluator):
	frappe.only_for("Batch Evaluator")

	if not frappe.db.exists("Google Calendar", {"user": evaluator}):
		calendar = frappe.new_doc("Google Calendar")
		calendar.update({"user": evaluator, "calendar_name": evaluator})
		calendar.insert()
	else:
		calendar = frappe.db.get_value(
			"Google Calendar", {"user": evaluator}, ["name", "authorization_code"], as_dict=1
		)

	if frappe.db.exists("Course Evaluator", {"evaluator": evaluator}):
		doc = frappe.get_doc("Course Evaluator", evaluator)
	else:
		doc = frappe.new_doc("Course Evaluator")
		doc.evaluator = evaluator
		doc.insert()

	return {
		"slots": doc.as_dict(),
		"calendar": calendar.name,
		"is_authorised": calendar.authorization_code,
	}


@frappe.whitelist(allow_guest=True)
def get_certified_participants(filters=None, start=0, page_length=100):
	or_filters = {}
	if not filters:
		filters = {}

	filters.update({"published": 1})

	category = filters.get("category")
	if category:
		del filters["category"]
		or_filters["course_title"] = ["like", f"%{category}%"]
		or_filters["batch_title"] = ["like", f"%{category}%"]

	participants = frappe.db.get_all(
		"LMS Certificate",
		filters=filters,
		or_filters=or_filters,
		fields=["member", "issue_date"],
		group_by="member",
		order_by="issue_date desc",
		start=start,
		page_length=page_length,
	)

	for participant in participants:
		count = frappe.db.count("LMS Certificate", {"member": participant.member})
		details = frappe.db.get_value(
			"User",
			participant.member,
			["full_name", "user_image", "username", "country", "headline"],
			as_dict=1,
		)
		details["certificate_count"] = count
		participant.update(details)

	return participants


@frappe.whitelist(allow_guest=True)
def get_count_of_certified_members(filters=None):
	Certificate = DocType("LMS Certificate")

	query = (
		frappe.qb.from_(Certificate).select(Certificate.member).distinct().where(Certificate.published == 1)
	)

	if filters:
		for field, value in filters.items():
			if field == "category":
				query = query.where(
					Certificate.course_title.like(f"%{value}%") | Certificate.batch_title.like(f"%{value}%")
				)
			elif field == "member_name":
				query = query.where(Certificate.member_name.like(value[1]))

	result = query.run(as_dict=True)
	return len(result) or 0


@frappe.whitelist(allow_guest=True)
def get_certification_categories():
	categories = []
	docs = frappe.get_all(
		"LMS Certificate",
		filters={
			"published": 1,
		},
		fields=["course_title", "batch_title"],
	)

	for doc in docs:
		category = doc.course_title if doc.course_title else doc.batch_title
		if category not in categories:
			categories.append(category)

	return categories


@frappe.whitelist()
def get_assigned_badges(member):
	assigned_badges = frappe.get_all(
		"LMS Badge Assignment",
		{"member": member},
		["badge"],
		as_dict=1,
	)

	for badge in assigned_badges:
		badge.update(frappe.db.get_value("LMS Badge", badge.badge, ["name", "title", "image"]))
	return assigned_badges


@frappe.whitelist()
def get_all_users():
	frappe.only_for(["Moderator", "Course Creator", "Batch Evaluator"])
	users = frappe.get_all(
		"User",
		{
			"enabled": 1,
		},
		["name", "full_name", "user_image"],
	)

	return {user.name: user for user in users}


@frappe.whitelist()
def mark_as_read(name):
	doc = frappe.get_doc("Notification Log", name)
	doc.read = 1
	doc.save(ignore_permissions=True)


@frappe.whitelist()
def mark_all_as_read():
	notifications = frappe.get_all(
		"Notification Log", {"for_user": frappe.session.user, "read": 0}, pluck="name"
	)

	for notification in notifications:
		mark_as_read(notification)


@frappe.whitelist(allow_guest=True)
def get_sidebar_settings():
	lms_settings = frappe.get_single("LMS Settings")
	sidebar_items = frappe._dict()

	items = [
		"courses",
		"batches",
		"certifications",
		"jobs",
		"statistics",
		"notifications",
		"programming_exercises",
	]
	for item in items:
		sidebar_items[item] = lms_settings.get(item)

	if len(lms_settings.sidebar_items):
		web_pages = frappe.get_all(
			"LMS Sidebar Item",
			{"parenttype": "LMS Settings", "parentfield": "sidebar_items"},
			["web_page", "route", "title as label", "icon", "name"],
		)
		for page in web_pages:
			page.to = page.route

		sidebar_items.web_pages = web_pages

	return sidebar_items


@frappe.whitelist()
def update_sidebar_item(webpage, icon):
	filters = {
		"web_page": webpage,
		"parenttype": "LMS Settings",
		"parentfield": "sidebar_items",
		"parent": "LMS Settings",
	}

	if frappe.db.exists("LMS Sidebar Item", filters):
		frappe.db.set_value("LMS Sidebar Item", filters, "icon", icon)
	else:
		doc = frappe.new_doc("LMS Sidebar Item")
		doc.update(filters)
		doc.icon = icon
		doc.insert()


@frappe.whitelist()
def delete_sidebar_item(webpage):
	return frappe.db.delete(
		"LMS Sidebar Item",
		{
			"web_page": webpage,
			"parenttype": "LMS Settings",
			"parentfield": "sidebar_items",
			"parent": "LMS Settings",
		},
	)


@frappe.whitelist()
def delete_lesson(lesson, chapter):
	# Delete Reference
	chapter = frappe.get_doc("Course Chapter", chapter)
	chapter.lessons = [row for row in chapter.lessons if row.lesson != lesson]
	chapter.save()

	# Delete progress
	frappe.db.delete("LMS Course Progress", {"lesson": lesson})

	# Delete Lesson
	frappe.db.delete("Course Lesson", lesson)


@frappe.whitelist()
def update_lesson_index(lesson, sourceChapter, targetChapter, idx):
	hasMoved = sourceChapter == targetChapter

	update_source_chapter(lesson, sourceChapter, idx, hasMoved)
	if not hasMoved:
		update_target_chapter(lesson, targetChapter, idx)


def update_source_chapter(lesson, chapter, idx, hasMoved=False):
	lessons = frappe.get_all(
		"Lesson Reference",
		{
			"parent": chapter,
		},
		pluck="lesson",
		order_by="idx",
	)

	lessons.remove(lesson)
	if not hasMoved:
		frappe.db.delete("Lesson Reference", {"parent": chapter, "lesson": lesson})
	else:
		lessons.insert(idx, lesson)

	update_index(lessons, chapter)


def update_target_chapter(lesson, chapter, idx):
	lessons = frappe.get_all(
		"Lesson Reference",
		{
			"parent": chapter,
		},
		pluck="lesson",
		order_by="idx",
	)

	lessons.insert(idx, lesson)
	new_lesson_reference = frappe.new_doc("Lesson Reference")
	new_lesson_reference.update(
		{
			"lesson": lesson,
			"parent": chapter,
			"parenttype": "Course Chapter",
			"parentfield": "lessons",
		}
	)
	new_lesson_reference.insert()
	update_index(lessons, chapter)


def update_index(lessons, chapter):
	for row in lessons:
		frappe.db.set_value(
			"Lesson Reference", {"lesson": row, "parent": chapter}, "idx", lessons.index(row) + 1
		)


@frappe.whitelist()
def update_chapter_index(chapter, course, idx):
	"""Update the index of a chapter within a course"""
	chapters = frappe.get_all(
		"Chapter Reference",
		{"parent": course},
		pluck="chapter",
		order_by="idx",
	)

	if chapter in chapters:
		chapters.remove(chapter)

	chapters.insert(idx, chapter)

	for i, chapter_name in enumerate(chapters):
		frappe.db.set_value("Chapter Reference", {"chapter": chapter_name, "parent": course}, "idx", i + 1)


@frappe.whitelist(allow_guest=True)
def get_categories(doctype, filters):
	categoryOptions = []

	categories = frappe.get_all(
		doctype,
		filters,
		pluck="category",
	)
	categories = list(set(categories))

	for category in categories:
		if category:
			categoryOptions.append({"label": category, "value": category})

	return categoryOptions


@frappe.whitelist()
def get_members(start=0, search=""):
	filters = {"enabled": 1, "name": ["not in", ["Administrator", "Guest"]]}
	or_filters = {}

	if search:
		or_filters["full_name"] = ["like", f"%{search}%"]
		or_filters["email"] = ["like", f"%{search}%"]

	members = frappe.get_all(
		"User",
		filters=filters,
		fields=["name", "full_name", "user_image", "username", "last_active"],
		or_filters=or_filters,
		page_length=20,
		start=start,
	)

	for member in members:
		roles = frappe.get_all(
			"Has Role",
			{
				"parent": member.name,
				"parenttype": "User",
			},
			pluck="role",
		)
		if "Moderator" in roles:
			member.role = "Moderator"
		elif "Course Creator" in roles:
			member.role = "Course Creator"
		elif "Batch Evaluator" in roles:
			member.role = "Batch Evaluator"
		elif "LMS Student" in roles:
			member.role = "LMS Student"

	return members


def check_app_permission():
	"""Check if the user has permission to access the app."""
	if frappe.session.user == "Administrator":
		return True

	roles = frappe.get_roles()
	lms_roles = ["Moderator", "Course Creator", "Batch Evaluator", "LMS Student"]
	if any(role in roles for role in lms_roles):
		return True

	return False


@frappe.whitelist()
def save_evaluation_details(
	member,
	course,
	batch_name,
	evaluator,
	date,
	start_time,
	end_time,
	status,
	rating,
	summary,
):
	"""
	Save evaluation details for a member against a course.
	"""
	evaluation = frappe.db.exists("LMS Certificate Evaluation", {"member": member, "course": course})

	details = {
		"date": date,
		"start_time": start_time,
		"end_time": end_time,
		"status": status,
		"rating": rating / 5,
		"summary": summary,
		"batch_name": batch_name,
	}

	if evaluation:
		frappe.db.set_value("LMS Certificate Evaluation", evaluation, details)
		return evaluation
	else:
		doc = frappe.new_doc("LMS Certificate Evaluation")
		details.update(
			{
				"member": member,
				"course": course,
				"evaluator": evaluator,
			}
		)
		doc.update(details)
		doc.insert()
		return doc.name


@frappe.whitelist()
def save_certificate_details(
	member,
	course,
	batch_name,
	evaluator,
	issue_date,
	expiry_date,
	template,
	published=True,
):
	"""
	Save certificate details for a member against a course.
	"""
	certificate = frappe.db.exists("LMS Certificate", {"member": member, "course": course})

	details = {
		"published": published,
		"issue_date": issue_date,
		"expiry_date": expiry_date,
		"template": template,
		"batch_name": batch_name,
	}

	if certificate:
		frappe.db.set_value("LMS Certificate", certificate, details)
		return certificate
	else:
		doc = frappe.new_doc("LMS Certificate")
		details.update(
			{
				"member": member,
				"course": course,
				"evaluator": evaluator,
			}
		)
		doc.update(details)
		doc.insert()
		return doc.name


@frappe.whitelist()
def delete_documents(doctype, documents):
	frappe.only_for("Moderator")
	for doc in documents:
		frappe.delete_doc(doctype, doc)


@frappe.whitelist(allow_guest=True)
def get_count(doctype, filters):
	return frappe.db.count(
		doctype,
		filters=filters,
	)


@frappe.whitelist()
def get_payment_gateway_details(payment_gateway):
	gateway = frappe.get_doc("Payment Gateway", payment_gateway)

	if gateway.gateway_controller is None:
		try:
			data = frappe.get_doc(f"{payment_gateway} Settings").as_dict()
			meta = frappe.get_meta(f"{payment_gateway} Settings").fields
			doctype = f"{payment_gateway} Settings"
			docname = f"{payment_gateway} Settings"
		except Exception:
			frappe.throw(_("{0} Settings not found").format(payment_gateway))
	else:
		try:
			data = frappe.get_doc(gateway.gateway_settings, gateway.gateway_controller).as_dict()
			meta = frappe.get_meta(gateway.gateway_settings).fields
			doctype = gateway.gateway_settings
			docname = gateway.gateway_controller
		except Exception:
			frappe.throw(_("{0} Settings not found").format(payment_gateway))

	gateway_fields = get_transformed_fields(meta, data)

	return {
		"fields": gateway_fields,
		"data": data,
		"doctype": doctype,
		"docname": docname,
	}


def get_transformed_fields(meta, data=None):
	transformed_fields = []
	for row in meta:
		if row.fieldtype not in ["Column Break", "Section Break"]:
			if row.fieldtype in ["Attach", "Attach Image"]:
				fieldtype = "Upload"
				if data and data.get(row.fieldname):
					data[row.fieldname] = get_file_info(data.get(row.fieldname))
			elif row.fieldtype == "Check":
				fieldtype = "checkbox"
			else:
				fieldtype = row.fieldtype

			transformed_fields.append(
				{
					"label": row.label,
					"name": row.fieldname,
					"type": fieldtype,
				}
			)

	return transformed_fields


@frappe.whitelist()
def get_new_gateway_fields(doctype):
	try:
		meta = frappe.get_meta(doctype).fields
	except Exception:
		frappe.throw(_("{0} not found").format(doctype))

	transformed_fields = get_transformed_fields(meta)

	return transformed_fields


def update_course_statistics():
	courses = frappe.get_all("LMS Course", fields=["name"])

	for course in courses:
		lessons = get_lesson_count(course.name)

		enrollments = frappe.db.count("LMS Enrollment", {"course": course.name, "member_type": "Student"})

		avg_rating = get_average_rating(course.name) or 0
		avg_rating = flt(avg_rating, frappe.get_system_settings("float_precision") or 3)

		frappe.db.set_value(
			"LMS Course",
			course.name,
			{"lessons": lessons, "enrollments": enrollments, "rating": avg_rating},
		)


@frappe.whitelist()
def get_announcements(batch):
	communications = frappe.get_all(
		"Communication",
		filters={
			"reference_doctype": "LMS Batch",
			"reference_name": batch,
		},
		fields=[
			"subject",
			"content",
			"recipients",
			"cc",
			"communication_date",
			"sender",
			"sender_full_name",
		],
		order_by="communication_date desc",
	)

	for communication in communications:
		communication.image = frappe.get_cached_value("User", communication.sender, "user_image")

	return communications


@frappe.whitelist()
def delete_course(course):
	chapters = frappe.get_all("Course Chapter", {"course": course}, pluck="name")

	chapter_references = frappe.get_all("Chapter Reference", {"parent": course}, pluck="name")

	for chapter in chapters:
		lessons = frappe.get_all("Course Lesson", {"chapter": chapter}, pluck="name")

		lesson_references = frappe.get_all("Lesson Reference", {"parent": chapter}, pluck="name")

		for lesson in lesson_references:
			frappe.delete_doc("Lesson Reference", lesson)

		for lesson in lessons:
			topics = frappe.get_all(
				"Discussion Topic",
				{"reference_doctype": "Course Lesson", "reference_docname": lesson},
				pluck="name",
			)

			for topic in topics:
				frappe.db.delete("Discussion Reply", {"topic": topic})

				frappe.db.delete("Discussion Topic", topic)

			frappe.delete_doc("Course Lesson", lesson)

	for chapter in chapter_references:
		frappe.delete_doc("Chapter Reference", chapter)

	for chapter in chapters:
		frappe.delete_doc("Course Chapter", chapter)

	frappe.db.delete("LMS Course Progress", {"course": course})
	frappe.db.delete("LMS Quiz", {"course": course})
	frappe.db.delete("LMS Quiz Submission", {"course": course})
	frappe.db.delete("LMS Enrollment", {"course": course})
	frappe.delete_doc("LMS Course", course)


@frappe.whitelist()
def delete_batch(batch):
	frappe.db.delete("LMS Batch Enrollment", {"batch": batch})
	frappe.db.delete("Batch Course", {"parent": batch, "parenttype": "LMS Batch"})
	frappe.db.delete("LMS Assessment", {"parent": batch, "parenttype": "LMS Batch"})
	frappe.db.delete("LMS Batch Timetable", {"parent": batch, "parenttype": "LMS Batch"})
	frappe.db.delete("LMS Batch Feedback", {"batch": batch})
	delete_batch_discussions(batch)
	frappe.db.delete("LMS Batch", batch)


def delete_batch_discussions(batch):
	topics = frappe.get_all(
		"Discussion Topic",
		{"reference_doctype": "LMS Batch", "reference_docname": batch},
		pluck="name",
	)

	for topic in topics:
		frappe.db.delete("Discussion Reply", {"topic": topic})
		frappe.db.delete("Discussion Topic", topic)


def give_discussions_permission():
	doctypes = ["Discussion Topic", "Discussion Reply"]
	roles = ["LMS Student", "Course Creator", "Moderator", "Batch Evaluator"]
	for doctype in doctypes:
		for role in roles:
			if not frappe.db.exists("Custom DocPerm", {"parent": doctype, "role": role}):
				frappe.get_doc(
					{
						"doctype": "Custom DocPerm",
						"parent": doctype,
						"role": role,
						"read": 1,
						"write": 1,
						"create": 1,
						"delete": 1,
						"if_owner": 0 if role == "Moderator" else 1,
					}
				).save(ignore_permissions=True)


@frappe.whitelist()
def upsert_chapter(title, course, is_scorm_package, scorm_package, name=None):
	values = frappe._dict({"title": title, "course": course, "is_scorm_package": is_scorm_package})

	if is_scorm_package:
		scorm_package = frappe._dict(scorm_package)
		extract_path = extract_package(course, title, scorm_package)

		values.update(
			{
				"scorm_package": scorm_package.name,
				"scorm_package_path": extract_path.split("public")[1],
				"manifest_file": get_manifest_file(extract_path).split("public")[1],
				"launch_file": get_launch_file(extract_path).split("public")[1],
			}
		)

	if name:
		chapter = frappe.get_doc("Course Chapter", name)
	else:
		chapter = frappe.new_doc("Course Chapter")

	chapter.update(values)
	chapter.save()

	if is_scorm_package and not len(chapter.lessons):
		add_lesson(title, chapter.name, course, 1)

	return chapter


def extract_package(course, title, scorm_package):
	package = frappe.get_doc("File", scorm_package.name)
	zip_path = package.get_full_path()
	# check_for_malicious_code(zip_path)
	extract_path = frappe.get_site_path("public", "scorm", course, title)
	zipfile.ZipFile(zip_path).extractall(extract_path)
	return extract_path


def check_for_malicious_code(zip_path):
	suspicious_patterns = [
		# Unsafe inline JavaScript
		r'on(click|load|mouseover|error|submit|focus|blur|change|keyup|keydown|keypress|resize)=".*?"',  # Inline event handlers (e.g., onerror, onclick)
		r'<script.*?src=["\']http',  # External script tags
		r"eval\(",  # Usage of eval()
		r"Function\(",  # Usage of Function constructor
		r"(btoa|atob)\(",  # Base64 encoding/decoding
		# Dangerous XML patterns
		r"<!ENTITY",  # XXE-related
		r"<\?xml-stylesheet .*?>",  # External stylesheets in XML
	]

	with zipfile.ZipFile(zip_path, "r") as zf:
		for file_name in zf.namelist():
			if file_name.endswith((".html", ".js", ".xml")):
				with zf.open(file_name) as file:
					content = file.read().decode("utf-8", errors="ignore")
					for pattern in suspicious_patterns:
						if re.search(pattern, content):
							frappe.throw(_("Suspicious pattern found in {0}: {1}").format(file_name, pattern))


def get_manifest_file(extract_path):
	manifest_file = None
	for root, _dirs, files in os.walk(extract_path):
		for file in files:
			if file == "imsmanifest.xml":
				manifest_file = os.path.join(root, file)
				break
		if manifest_file:
			break
	return manifest_file


def get_launch_file(extract_path):
	launch_file = None
	manifest_file = get_manifest_file(extract_path)

	if manifest_file:
		with open(manifest_file) as file:
			data = file.read()
			dom = parseString(data)
			resource = dom.getElementsByTagName("resource")
			for res in resource:
				if (
					res.getAttribute("adlcp:scormtype") == "sco"
					or res.getAttribute("adlcp:scormType") == "sco"
				):
					launch_file = res.getAttribute("href")
					break

		if launch_file:
			launch_file = os.path.join(os.path.dirname(manifest_file), launch_file)

	return launch_file


def add_lesson(title, chapter, course, idx):
	lesson = frappe.new_doc("Course Lesson")
	lesson.update(
		{
			"title": title,
			"chapter": chapter,
			"course": course,
		}
	)
	lesson.insert()

	lesson_reference = frappe.new_doc("Lesson Reference")
	lesson_reference.update(
		{
			"lesson": lesson.name,
			"idx": idx,
			"parent": chapter,
			"parenttype": "Course Chapter",
			"parentfield": "lessons",
		}
	)
	lesson_reference.insert()


@frappe.whitelist()
def delete_chapter(chapter):
	chapterInfo = frappe.db.get_value(
		"Course Chapter", chapter, ["is_scorm_package", "scorm_package_path"], as_dict=True
	)

	if chapterInfo.is_scorm_package:
		delete_scorm_package(chapterInfo.scorm_package_path)

	frappe.db.delete("Chapter Reference", {"chapter": chapter})
	frappe.db.delete("Lesson Reference", {"parent": chapter})
	frappe.db.delete("Course Lesson", {"chapter": chapter})
	frappe.db.delete("Course Chapter", chapter)


def delete_scorm_package(scorm_package_path):
	scorm_package_path = frappe.get_site_path("public", scorm_package_path[1:])
	if os.path.exists(scorm_package_path):
		shutil.rmtree(scorm_package_path)


@frappe.whitelist()
def mark_lesson_progress(course, chapter_number, lesson_number):
	chapter_name = frappe.get_value("Chapter Reference", {"parent": course, "idx": chapter_number}, "chapter")
	lesson_name = frappe.get_value(
		"Lesson Reference", {"parent": chapter_name, "idx": lesson_number}, "lesson"
	)
	save_progress(lesson_name, course)


@frappe.whitelist()
def get_heatmap_data(member=None, base_days=200):
	if not member:
		member = frappe.session.user

	base_date, start_date, number_of_days, days = calculate_date_ranges(base_days)
	date_count = initialize_date_count(days)

	lesson_completions, quiz_submissions, assignment_submissions = fetch_activity_data(member, start_date)
	count_dates(lesson_completions, date_count)
	count_dates(quiz_submissions, date_count)
	count_dates(assignment_submissions, date_count)

	heatmap_data, labels, total_activities, weeks = prepare_heatmap_data(
		start_date, number_of_days, date_count
	)

	return {
		"heatmap_data": heatmap_data,
		"labels": labels,
		"total_activities": total_activities,
		"weeks": weeks,
	}


def calculate_date_ranges(base_days):
	today = format_date(now(), "YYYY-MM-dd")
	day_today = get_datetime(today).strftime("%w")
	padding_end = 6 - cint(day_today)

	base_date = add_days(today, -base_days)
	day_of_base_date = cint(get_datetime(base_date).strftime("%w"))
	start_date = add_days(base_date, -day_of_base_date)
	number_of_days = base_days + day_of_base_date + padding_end
	days = [add_days(start_date, i) for i in range(number_of_days + 1)]

	return base_date, start_date, number_of_days, days


def initialize_date_count(days):
	return {format_date(day, "YYYY-MM-dd"): 0 for day in days}


def fetch_activity_data(member, start_date):
	lesson_completions = frappe.get_all(
		"LMS Course Progress",
		fields=["creation"],
		filters={"member": member, "creation": [">=", start_date], "status": "Complete"},
	)

	quiz_submissions = frappe.get_all(
		"LMS Quiz Submission",
		fields=["creation"],
		filters={"member": member, "creation": [">=", start_date]},
	)

	assignment_submissions = frappe.get_all(
		"LMS Assignment Submission",
		fields=["creation"],
		filters={"member": member, "creation": [">=", start_date]},
	)

	return lesson_completions, quiz_submissions, assignment_submissions


def count_dates(data, date_count):
	for entry in data:
		date = format_date(entry.creation, "YYYY-MM-dd")
		if date in date_count:
			date_count[date] += 1


def prepare_heatmap_data(start_date, number_of_days, date_count):
	days_of_week = ["Sun", "Mon", "Tue", "Wed", "Thu", "Fri", "Sat"]
	heatmap_data = {day: [] for day in days_of_week}
	week_count = -(number_of_days // -7)
	labels = [None] * week_count
	last_seen_month = None
	sorted_dates = sorted(date_count.keys())

	for date in sorted_dates:
		activity_count = date_count[date]
		day_of_week = get_datetime(date).strftime("%a")
		current_month = get_datetime(date).strftime("%b")
		column_index = get_week_difference(start_date, date)

		if 0 <= column_index < week_count:
			heatmap_data[day_of_week].append(
				{
					"date": date,
					"count": activity_count,
					"label": f"{activity_count} activities on {format_date(date, 'dd MMM')}",
				}
			)

			if last_seen_month != current_month:
				labels[column_index] = current_month
				last_seen_month = current_month

	for index, label in enumerate(labels):
		if not label:
			labels[index] = ""

	formatted_heatmap_data = [{"name": day, "data": heatmap_data[day]} for day in days_of_week]

	total_activities = sum(date_count.values())
	return formatted_heatmap_data, labels, total_activities, week_count


def get_week_difference(start_date, current_date):
	diff_in_days = date_diff(current_date, start_date)
	return diff_in_days // 7


@frappe.whitelist()
def get_notifications(filters):
	notifications = frappe.get_all(
		"Notification Log",
		filters,
		["subject", "from_user", "link", "read", "name"],
		order_by="creation desc",
	)

	for notification in notifications:
		from_user_details = frappe.db.get_value(
			"User", notification.from_user, ["full_name", "user_image"], as_dict=1
		)
		notification.update(from_user_details)

	return notifications


@frappe.whitelist(allow_guest=True)
def get_lms_settings():
	allowed_fields = [
		"allow_guest_access",
		"prevent_skipping_videos",
		"contact_us_email",
		"contact_us_url",
		"livecode_url",
		"disable_pwa",
	]

	settings = frappe._dict()
	for field in allowed_fields:
		settings[field] = frappe.get_cached_value("LMS Settings", None, field)

	return settings


@frappe.whitelist()
def cancel_evaluation(evaluation):
	evaluation = frappe._dict(evaluation)

	if evaluation.member != frappe.session.user:
		return

	frappe.db.set_value("LMS Certificate Request", evaluation.name, "status", "Cancelled")
	events = frappe.get_all(
		"Event Participants",
		{
			"email": evaluation.member,
		},
		["parent", "name"],
	)

	for event in events:
		info = frappe.db.get_value("Event", event.parent, ["starts_on", "subject"], as_dict=1)
		date = str(info.starts_on).split(" ")[0]

		if date == str(evaluation.date.format("YYYY-MM-DD")) and evaluation.member_name in info.subject:
			communication = frappe.db.get_value(
				"Communication",
				{"reference_doctype": "Event", "reference_name": event.parent},
				"name",
			)
			if communication:
				frappe.delete_doc("Communication", communication, ignore_permissions=True)

			frappe.delete_doc("Event Participants", event.name, ignore_permissions=True)
			frappe.delete_doc("Event", event.parent, ignore_permissions=True)


@frappe.whitelist()
def get_certification_details(course):
	membership = None
	filters = {"course": course, "member": frappe.session.user}

	if frappe.db.exists("LMS Enrollment", filters):
		membership = frappe.db.get_value(
			"LMS Enrollment",
			filters,
			["name", "purchased_certificate"],
			as_dict=1,
		)

	paid_certificate = frappe.db.get_value("LMS Course", course, "paid_certificate")
	certificate = frappe.db.get_value(
		"LMS Certificate",
		{"member": frappe.session.user, "course": course},
		["name", "template"],
		as_dict=1,
	)

	return {
		"membership": membership,
		"paid_certificate": paid_certificate,
		"certificate": certificate,
	}


@frappe.whitelist()
def save_role(user, role, value):
	frappe.only_for("Moderator")
	if cint(value):
		doc = frappe.get_doc(
			{
				"doctype": "Has Role",
				"parent": user,
				"role": role,
				"parenttype": "User",
				"parentfield": "roles",
			}
		)
		doc.save(ignore_permissions=True)
	else:
		frappe.db.delete("Has Role", {"parent": user, "role": role})
	frappe.clear_cache(user=user)
	return True


@frappe.whitelist()
def add_an_evaluator(email):
	frappe.only_for("Moderator")
	if not frappe.db.exists("User", email):
		user = frappe.new_doc("User")
		user.update(
			{
				"email": email,
				"first_name": email.split("@")[0].capitalize(),
				"enabled": 1,
			}
		)
		user.insert()
		user.add_roles("Batch Evaluator")

	evaluator = frappe.new_doc("Course Evaluator")
	evaluator.evaluator = email
	evaluator.insert()

	return evaluator


@frappe.whitelist()
def delete_evaluator(evaluator):
	frappe.only_for("Moderator")
	if not frappe.db.exists("Course Evaluator", evaluator):
		frappe.throw(_("Evaluator does not exist."))

	frappe.db.delete("Has Role", {"parent": evaluator, "role": "Batch Evaluator"})
	frappe.db.delete("Course Evaluator", evaluator)


@frappe.whitelist()
def capture_user_persona(responses):
	frappe.only_for("System Manager")
	data = frappe.parse_json(responses)
	data = json.dumps(data)
	response = frappe.integrations.utils.make_post_request(
		"https://school.frappe.io/api/method/capture-persona",
		data={"response": data},
	)
	if response.get("message").get("name"):
		frappe.db.set_single_value("LMS Settings", "persona_captured", True)
	return response


@frappe.whitelist()
def get_meta_info(type, route):
	if frappe.db.exists("Website Meta Tag", {"parent": f"{type}/{route}"}):
		meta_tags = frappe.get_all(
			"Website Meta Tag",
			{
				"parent": f"{type}/{route}",
			},
			["name", "key", "value"],
		)

		return meta_tags

	return []


@frappe.whitelist()
def update_meta_info(meta_type, route, meta_tags):
	validate_meta_data_permissions(meta_type)
	validate_meta_tags(meta_tags)

	parent_name = f"{meta_type}/{route}"
	for tag in meta_tags:
		existing_tag = frappe.db.exists(
			"Website Meta Tag",
			{
				"parent": parent_name,
				"parenttype": "Website Route Meta",
				"parentfield": "meta_tags",
				"key": tag["key"],
			},
		)
		if existing_tag:
			if not tag.get("value"):
				frappe.db.delete("Website Meta Tag", existing_tag)
				continue
			frappe.db.set_value("Website Meta Tag", existing_tag, "value", tag["value"])
		elif tag.get("value"):
			tag_properties = {
				"parent": parent_name,
				"parenttype": "Website Route Meta",
				"parentfield": "meta_tags",
				"key": tag["key"],
				"value": tag["value"],
			}

			parent_exists = frappe.db.exists("Website Route Meta", parent_name)
			if not parent_exists:
				create_meta(parent_name, tag_properties)
			else:
				create_meta_tag(tag_properties)


def validate_meta_tags(meta_tags):
	if not isinstance(meta_tags, list):
		frappe.throw(_("Meta tags should be a list."))


def create_meta(parent_name, tag_properties):
	route_meta = frappe.new_doc("Website Route Meta")
	route_meta.update(
		{
			"__newname": parent_name,
		}
	)
	route_meta.append("meta_tags", tag_properties)
	route_meta.insert()


def create_meta_tag(tag_properties):
	new_tag = frappe.new_doc("Website Meta Tag")
	new_tag.update(tag_properties)
	new_tag.insert()


def validate_meta_data_permissions(meta_type):
	roles = frappe.get_roles()

	if meta_type == "courses":
		if not ("Course Creator" in roles or "Moderator" in roles):
			frappe.throw(_("You do not have permission to update meta tags."))

	elif meta_type == "batches":
		if not ("Batch Evaluator" in roles or "Moderator" in roles):
			frappe.throw(_("You do not have permission to update meta tags."))


@frappe.whitelist()
def create_programming_exercise_submission(exercise, submission, code, test_cases):
	if submission == "new":
		return make_new_exercise_submission(exercise, code, test_cases)
	else:
		update_exercise_submission(submission, code, test_cases)


def make_new_exercise_submission(exercise, code, test_cases):
	submission = frappe.new_doc("LMS Programming Exercise Submission")
	submission.exercise = exercise
	submission.member = frappe.session.user
	submission.code = code

	for test_case in test_cases:
		submission.append(
			"test_cases",
			{
				"input": test_case.get("input"),
				"output": test_case.get("output"),
				"expected_output": test_case.get("expected_output"),
				"status": test_case.get("status", test_case.get("status", "Failed")),
			},
		)

	submission.status = get_exercise_status(test_cases)
	submission.insert()
	return submission.name


def update_exercise_submission(submission, code, test_cases):
	update_test_cases(test_cases, submission)
	status = get_exercise_status(test_cases)
	frappe.db.set_value("LMS Programming Exercise Submission", submission, {"status": status, "code": code})


def get_exercise_status(test_cases):
	if not test_cases:
		return "Failed"

	if all(row.get("status", "Failed") == "Passed" for row in test_cases):
		return "Passed"
	else:
		return "Failed"


def update_test_cases(test_cases, submission):
	frappe.db.delete("LMS Test Case Submission", {"parent": submission})
	for row in test_cases:
		test_case = frappe.new_doc("LMS Test Case Submission")
		test_case.update(
			{
				"parent": submission,
				"parenttype": "LMS Programming Exercise Submission",
				"parentfield": "test_cases",
				"input": row.get("input"),
				"output": row.get("output"),
				"expected_output": row.get("expected_output"),
				"status": row.get("status", "Failed"),
			}
		)
		test_case.insert()


@frappe.whitelist()
def track_video_watch_duration(lesson, videos):
	"""
	Track the watch duration of videos in a lesson.
	"""
	if not isinstance(videos, list):
		videos = json.loads(videos)

	for video in videos:
		filters = {
			"lesson": lesson,
			"source": video.get("source"),
			"member": frappe.session.user,
		}
		existing_record = frappe.db.get_value(
			"LMS Video Watch Duration", filters, ["name", "watch_time"], as_dict=True
		)
		if existing_record and flt(existing_record.watch_time) < flt(video.get("watch_time")):
			frappe.db.set_value(
				"LMS Video Watch Duration",
				filters,
				"watch_time",
				video.get("watch_time"),
			)
		elif not existing_record:
			track_new_watch_time(lesson, video)


def track_new_watch_time(lesson, video):
	doc = frappe.new_doc("LMS Video Watch Duration")
	doc.lesson = lesson
	doc.source = video.get("source")
	doc.watch_time = video.get("watch_time")
	doc.member = frappe.session.user
	doc.save()


@frappe.whitelist()
def get_course_progress_distribution(course):
	all_progress = frappe.get_all(
		"LMS Enrollment",
		{
			"course": course,
		},
		pluck="progress",
	)

	average_progress = get_average_course_progress(all_progress)
	progress_distribution = get_progress_distribution(all_progress)

	return {
		"average_progress": average_progress,
		"progress_distribution": progress_distribution,
	}


def get_average_course_progress(progress_list):
	if not progress_list:
		return 0
	average_progress = sum(progress_list) / len(progress_list)
	return flt(average_progress, frappe.get_system_settings("float_precision") or 3)


def get_progress_distribution(progressList):
	distribution = [
		{
			"category": "0-20%",
			"count": len([p for p in progressList if 0 <= p < 20]),
		},
		{
			"category": "20-40%",
			"count": len([p for p in progressList if 20 <= p < 40]),
		},
		{
			"category": "40-60%",
			"count": len([p for p in progressList if 40 <= p < 60]),
		},
		{
			"category": "60-80%",
			"count": len([p for p in progressList if 60 <= p < 80]),
		},
		{
			"category": "80-100%",
			"count": len([p for p in progressList if 80 <= p <= 100]),
		},
	]

	return distribution


@frappe.whitelist(allow_guest=True)
def get_pwa_manifest():
	title = frappe.db.get_single_value("Website Settings", "app_name") or "Frappe Learning"
	banner_image = frappe.db.get_single_value("Website Settings", "banner_image")

	manifest = {
		"name": title,
		"short_name": title,
		"description": "Easy to use, 100% open source Learning Management System",
		"start_url": "/lms",
		"icons": [
			{
				"src": banner_image or "/assets/lms/frontend/manifest/manifest-icon-192.maskable.png",
				"sizes": "192x192",
				"type": "image/png",
				"purpose": "maskable any",
			}
		],
	}

	return Response(json.dumps(manifest), status=200, content_type="application/manifest+json")


@frappe.whitelist()
def get_profile_details(username):
	details = frappe.db.get_value(
		"User",
		{"username": username},
		[
			"first_name",
			"last_name",
			"full_name",
			"name",
			"username",
			"user_image",
			"bio",
			"headline",
			"language",
			"cover_image",
		],
		as_dict=True,
	)

	details.roles = frappe.get_roles(details.name)
	return details


@frappe.whitelist()
def get_streak_info():
	if frappe.session.user == "Guest":
		return {}

	all_dates = fetch_activity_dates(frappe.session.user)
	streak, longest_streak = calculate_streaks(all_dates)
	current_streak = calculate_current_streak(all_dates, streak)

	return {
		"current_streak": current_streak,
		"longest_streak": longest_streak,
	}


def fetch_activity_dates(user):
	doctypes = [
		"LMS Course Progress",
		"LMS Quiz Submission",
		"LMS Assignment Submission",
		"LMS Programming Exercise Submission",
	]

	all_dates = []
	for dt in doctypes:
		all_dates.extend(frappe.get_all(dt, {"member": user}, pluck="creation"))

	return sorted({d.date() if hasattr(d, "date") else d for d in all_dates})


def calculate_streaks(all_dates):
	streak = 0
	longest_streak = 0
	prev_day = None

	for d in all_dates:
		if d.weekday() in (5, 6):
			continue

		if prev_day:
			expected = prev_day + timedelta(days=1)
			while expected.weekday() in (5, 6):
				expected += timedelta(days=1)

			streak = streak + 1 if d == expected else 1
		else:
			streak = 1

		longest_streak = max(longest_streak, streak)
		prev_day = d

	return streak, longest_streak


def calculate_current_streak(all_dates, streak):
	if not all_dates:
		return 0

	last_date = all_dates[-1]
	today = getdate()

	ref_day = today
	while ref_day.weekday() in (5, 6):
		ref_day -= timedelta(days=1)

	if last_date == ref_day or last_date == ref_day - timedelta(days=1):
		return streak
	return 0


@frappe.whitelist()
def get_my_live_classes():
	my_live_classes = []
	if frappe.session.user == "Guest":
		return my_live_classes

	batches = frappe.get_all(
		"LMS Batch Enrollment",
		{
			"member": frappe.session.user,
		},
		order_by="creation desc",
		pluck="batch",
	)

	live_class_details = frappe.get_all(
		"LMS Live Class",
		filters={
			"date": [">=", getdate()],
			"batch_name": ["in", batches],
		},
		fields=[
			"name",
			"title",
			"description",
			"time",
			"date",
			"duration",
			"attendees",
			"start_url",
			"join_url",
			"owner",
		],
		limit=2,
		order_by="date",
	)

	if len(live_class_details):
		for live_class in live_class_details:
			live_class.course_title = frappe.db.get_value("LMS Course", live_class.course, "title")

			my_live_classes.append(live_class)

	return my_live_classes


@frappe.whitelist()
def get_created_courses():
	created_courses = []
	if frappe.session.user == "Guest":
		return created_courses

	CourseInstructor = frappe.qb.DocType("Course Instructor")
	Course = frappe.qb.DocType("LMS Course")

	query = (
		frappe.qb.from_(CourseInstructor)
		.join(Course)
		.on(CourseInstructor.parent == Course.name)
		.select(Course.name)
		.where(CourseInstructor.instructor == frappe.session.user)
		.orderby(Course.published_on, order=frappe.qb.desc)
		.limit(3)
	)

	results = query.run(as_dict=True)
	courses = [row["name"] for row in results]

	for course in courses:
		course_details = get_course_details(course)
		created_courses.append(course_details)

	return created_courses


@frappe.whitelist()
def get_created_batches():
	created_batches = []
	if frappe.session.user == "Guest":
		return created_batches

	CourseInstructor = frappe.qb.DocType("Course Instructor")
	Batch = frappe.qb.DocType("LMS Batch")

	query = (
		frappe.qb.from_(CourseInstructor)
		.join(Batch)
		.on(CourseInstructor.parent == Batch.name)
		.select(Batch.name)
		.where(CourseInstructor.instructor == frappe.session.user)
		.where(Batch.start_date >= getdate())
		.orderby(Batch.start_date, order=frappe.qb.asc)
		.limit(4)
	)

	results = query.run(as_dict=True)
	batches = [row["name"] for row in results]

	for batch in batches:
		batch_details = get_batch_details(batch)
		created_batches.append(batch_details)

	return created_batches


@frappe.whitelist()
def get_admin_live_classes():
	if frappe.session.user == "Guest":
		return []

	CourseInstructor = frappe.qb.DocType("Course Instructor")
	LMSLiveClass = frappe.qb.DocType("LMS Live Class")

	query = (
		frappe.qb.from_(CourseInstructor)
		.join(LMSLiveClass)
		.on(CourseInstructor.parent == LMSLiveClass.batch_name)
		.select(
			LMSLiveClass.name,
			LMSLiveClass.title,
			LMSLiveClass.description,
			LMSLiveClass.time,
			LMSLiveClass.date,
			LMSLiveClass.duration,
			LMSLiveClass.attendees,
			LMSLiveClass.start_url,
			LMSLiveClass.join_url,
			LMSLiveClass.owner,
		)
		.where(CourseInstructor.instructor == frappe.session.user)
		.where(LMSLiveClass.date >= getdate())
		.orderby(LMSLiveClass.date, order=frappe.qb.asc)
		.limit(4)
	)
	results = query.run(as_dict=True)
	return results


@frappe.whitelist()
def get_admin_evals():
	if frappe.session.user == "Guest":
		return []

	evals = frappe.get_all(
		"LMS Certificate Request",
		{
			"evaluator": frappe.session.user,
			"date": [">=", getdate()],
		},
		[
			"name",
			"date",
			"start_time",
			"course",
			"evaluator",
			"google_meet_link",
			"member",
			"member_name",
		],
		limit=4,
		order_by="date asc",
	)

	for evaluation in evals:
		evaluation.course_title = frappe.db.get_value("LMS Course", evaluation.course, "title")

	return evals


@frappe.whitelist()
def get_my_courses():
	my_courses = []
	if frappe.session.user == "Guest":
		return my_courses

	courses = get_my_latest_courses()

	if not len(courses):
		courses = get_featured_home_courses()

	if not len(courses):
		courses = get_popular_courses()

	for course in courses:
		my_courses.append(get_course_details(course))

	return my_courses


def get_my_latest_courses():
	return frappe.get_all(
		"LMS Enrollment",
		{
			"member": frappe.session.user,
		},
		order_by="modified desc",
		limit=3,
		pluck="course",
	)


def get_featured_home_courses():
	return frappe.get_all(
		"LMS Course",
		{"published": 1, "featured": 1},
		order_by="published_on desc",
		limit=3,
		pluck="name",
	)


def get_popular_courses():
	return frappe.get_all(
		"LMS Course",
		{
			"published": 1,
		},
		order_by="enrollments desc",
		limit=3,
		pluck="name",
	)


@frappe.whitelist()
def get_my_batches():
	my_batches = []
	if frappe.session.user == "Guest":
		return my_batches

	batches = get_my_latest_batches()

	if not len(batches):
		batches = get_upcoming_batches()

	for batch in batches:
		batch_details = get_batch_details(batch)
		if batch_details:
			my_batches.append(batch_details)

	return my_batches


def get_my_latest_batches():
	return frappe.get_all(
		"LMS Batch Enrollment",
		{
			"member": frappe.session.user,
		},
		order_by="creation desc",
		limit=4,
		pluck="batch",
	)


def get_upcoming_batches():
	return frappe.get_all(
		"LMS Batch",
		{
			"published": 1,
			"start_date": [">=", getdate()],
		},
		order_by="start_date asc",
		limit=4,
		pluck="name",
	)<|MERGE_RESOLUTION|>--- conflicted
+++ resolved
@@ -30,46 +30,7 @@
 from frappe.utils.response import Response
 
 from lms.lms.doctype.course_lesson.course_lesson import save_progress
-<<<<<<< HEAD
-from lms.lms.utils import get_average_rating, get_lesson_count
-
-
-@frappe.whitelist()
-def autosave_section(section, code):
-	"""Saves the code edited in one of the sections."""
-	doc = frappe.get_doc(doctype="Code Revision", section=section, code=code, author=frappe.session.user)
-	doc.insert()
-	return {"name": doc.name}
-
-
-@frappe.whitelist()
-def submit_solution(exercise, code):
-	"""Submits a solution.
-
-	@exerecise: name of the exercise to submit
-	@code: solution to the exercise
-	"""
-	ex = frappe.get_doc("LMS Exercise", exercise)
-	if not ex:
-		return
-	doc = ex.submit(code)
-	return {"name": doc.name, "creation": doc.creation}
-
-
-@frappe.whitelist()
-def save_current_lesson(course_name, lesson_name):
-	"""Saves the current lesson for a student/mentor."""
-	name = frappe.get_value(
-		doctype="LMS Enrollment",
-		filters={"course": course_name, "member": frappe.session.user},
-		fieldname="name",
-	)
-	if not name:
-		return
-	frappe.db.set_value("LMS Enrollment", name, "current_lesson", lesson_name)
-=======
 from lms.lms.utils import get_average_rating, get_batch_details, get_course_details, get_lesson_count
->>>>>>> 38e6320d
 
 
 @frappe.whitelist(allow_guest=True)
