--- conflicted
+++ resolved
@@ -603,13 +603,13 @@
 @frappe.whitelist()
 def get_members(start=0, search=""):
 	"""Get members for the given search term and start index.
-	Args: start (int): Start index for the query.
-<<<<<<< HEAD
-	search (str): Search term to filter the results.
-=======
-	                                search (str): Search term to filter the results.
->>>>>>> 4869bba7
-	Returns: List of members.
+	        Args: start (int): Start index for the query.
+	<<<<<<< HEAD
+	        search (str): Search term to filter the results.
+	=======
+	                                        search (str): Search term to filter the results.
+	>>>>>>> 4869bba7bbb2fb38477d6fc29fb3b5838e075577
+	        Returns: List of members.
 	"""
 
 	filters = {"enabled": 1, "name": ["not in", ["Administrator", "Guest"]]}
