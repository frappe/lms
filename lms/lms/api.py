"""API methods for the LMS.
"""

import frappe
from frappe.translate import get_all_translations
from frappe import _
from frappe.query_builder import DocType
from frappe.query_builder.functions import Count


@frappe.whitelist()
def autosave_section(section, code):
	"""Saves the code edited in one of the sections."""
	doc = frappe.get_doc(
		doctype="Code Revision", section=section, code=code, author=frappe.session.user
	)
	doc.insert()
	return {"name": doc.name}


@frappe.whitelist()
def submit_solution(exercise, code):
	"""Submits a solution.

	@exerecise: name of the exercise to submit
	@code: solution to the exercise
	"""
	ex = frappe.get_doc("LMS Exercise", exercise)
	if not ex:
		return
	doc = ex.submit(code)
	return {"name": doc.name, "creation": doc.creation}


@frappe.whitelist()
def save_current_lesson(course_name, lesson_name):
	"""Saves the current lesson for a student/mentor."""
	name = frappe.get_value(
		doctype="LMS Enrollment",
		filters={"course": course_name, "member": frappe.session.user},
		fieldname="name",
	)
	if not name:
		return
	frappe.db.set_value("LMS Enrollment", name, "current_lesson", lesson_name)


@frappe.whitelist()
def join_cohort(course, cohort, subgroup, invite_code):
	"""Creates a Cohort Join Request for given user."""
	course_doc = frappe.get_doc("LMS Course", course)
	cohort_doc = course_doc and course_doc.get_cohort(cohort)
	subgroup_doc = cohort_doc and cohort_doc.get_subgroup(subgroup)

	if not subgroup_doc or subgroup_doc.invite_code != invite_code:
		return {"ok": False, "error": "Invalid join link"}

	data = {
		"doctype": "Cohort Join Request",
		"cohort": cohort_doc.name,
		"subgroup": subgroup_doc.name,
		"email": frappe.session.user,
		"status": "Pending",
	}
	# Don't insert duplicate records
	if frappe.db.exists(data):
		return {"ok": True, "status": "record found"}
	else:
		doc = frappe.get_doc(data)
		doc.insert()
		return {"ok": True, "status": "record created"}


@frappe.whitelist()
def approve_cohort_join_request(join_request):
	r = frappe.get_doc("Cohort Join Request", join_request)
	sg = r and frappe.get_doc("Cohort Subgroup", r.subgroup)
	if not sg or r.status not in ["Pending", "Accepted"]:
		return {"ok": False, "error": "Invalid Join Request"}
	if (
		not sg.is_manager(frappe.session.user) and "System Manager" not in frappe.get_roles()
	):
		return {"ok": False, "error": "Permission Deined"}

	r.status = "Accepted"
	r.save()
	return {"ok": True}


@frappe.whitelist()
def reject_cohort_join_request(join_request):
	r = frappe.get_doc("Cohort Join Request", join_request)
	sg = r and frappe.get_doc("Cohort Subgroup", r.subgroup)
	if not sg or r.status not in ["Pending", "Rejected"]:
		return {"ok": False, "error": "Invalid Join Request"}
	if (
		not sg.is_manager(frappe.session.user) and "System Manager" not in frappe.get_roles()
	):
		return {"ok": False, "error": "Permission Deined"}

	r.status = "Rejected"
	r.save()
	return {"ok": True}


@frappe.whitelist()
def undo_reject_cohort_join_request(join_request):
	r = frappe.get_doc("Cohort Join Request", join_request)
	sg = r and frappe.get_doc("Cohort Subgroup", r.subgroup)
	# keeping Pending as well to consider the case of duplicate requests
	if not sg or r.status not in ["Pending", "Rejected"]:
		return {"ok": False, "error": "Invalid Join Request"}
	if (
		not sg.is_manager(frappe.session.user) and "System Manager" not in frappe.get_roles()
	):
		return {"ok": False, "error": "Permission Deined"}

	r.status = "Pending"
	r.save()
	return {"ok": True}


@frappe.whitelist()
def add_mentor_to_subgroup(subgroup, email):
	try:
		sg = frappe.get_doc("Cohort Subgroup", subgroup)
	except frappe.DoesNotExistError:
		return {"ok": False, "error": f"Invalid subgroup: {subgroup}"}

	if (
		not sg.get_cohort().is_admin(frappe.session.user)
		and "System Manager" not in frappe.get_roles()
	):
		return {"ok": False, "error": "Permission Deined"}

	try:
		user = frappe.get_doc("User", email)
	except frappe.DoesNotExistError:
		return {"ok": False, "error": f"Invalid user: {email}"}

	sg.add_mentor(email)
	return {"ok": True}


@frappe.whitelist(allow_guest=True)
def get_user_info():
	if frappe.session.user == "Guest":
		return None

	user = frappe.db.get_value(
		"User",
		frappe.session.user,
		["name", "email", "enabled", "user_image", "full_name", "user_type", "username"],
		as_dict=1,
	)
	user["roles"] = frappe.get_roles(user.name)
	user.is_instructor = "Course Creator" in user.roles
	user.is_moderator = "Moderator" in user.roles
	user.is_evaluator = "Batch Evaluator" in user.roles
	return user


@frappe.whitelist(allow_guest=True)
def get_translations():
	if frappe.session.user != "Guest":
		language = frappe.db.get_value("User", frappe.session.user, "language")
	else:
		language = frappe.db.get_single_value("System Settings", "language")
	return get_all_translations(language)


@frappe.whitelist()
def validate_billing_access(type, name):
	access = True
	message = ""
	doctype = "LMS Course" if type == "course" else "LMS Batch"

	if frappe.session.user == "Guest":
		access = False
		message = _("Please login to continue with payment.")

	if type not in ["course", "batch"]:
		access = False
		message = _("Module is incorrect.")

	if not frappe.db.exists(doctype, name):
		access = False
		message = _("Module Name is incorrect or does not exist.")

	if type == "course":
		membership = frappe.db.exists(
			"LMS Enrollment", {"member": frappe.session.user, "course": name}
		)
		if membership:
			access = False
			message = _("You are already enrolled for this course.")

	else:
		membership = frappe.db.exists(
			"Batch Student", {"student": frappe.session.user, "parent": name}
		)
		if membership:
			access = False
			message = _("You are already enrolled for this batch.")

	address = frappe.db.get_value(
		"Address",
		{"email_id": frappe.session.user},
		[
			"name",
			"address_title as billing_name",
			"address_line1",
			"address_line2",
			"city",
			"state",
			"country",
			"pincode",
			"phone",
		],
		as_dict=1,
	)

	return {"access": access, "message": message, "address": address}


@frappe.whitelist(allow_guest=True)
def get_job_details(job):
	return frappe.db.get_value(
		"Job Opportunity",
		job,
		[
			"job_title",
			"location",
			"type",
			"company_name",
			"company_logo",
			"name",
			"creation",
			"description",
			"owner",
		],
		as_dict=1,
	)


@frappe.whitelist(allow_guest=True)
def get_job_opportunities():
	jobs = frappe.get_all(
		"Job Opportunity",
		{"status": "Open", "disabled": False},
		["job_title", "location", "type", "company_name", "company_logo", "name", "creation"],
		order_by="creation desc",
	)
	return jobs


@frappe.whitelist(allow_guest=True)
def get_chart_details():
	details = frappe._dict()
	details.enrollments = frappe.db.count("LMS Enrollment")
	details.courses = frappe.db.count(
		"LMS Course",
		{
			"published": 1,
			"upcoming": 0,
		},
	)
	details.users = frappe.db.count("User", {"enabled": 1})
	details.completions = frappe.db.count(
		"LMS Enrollment", {"progress": ["like", "%100%"]}
	)
	details.lesson_completions = frappe.db.count("LMS Course Progress")
	return details


@frappe.whitelist()
def get_file_info(file_url):
	"""Get file info for the given file URL."""
	file_info = frappe.db.get_value(
		"File", {"file_url": file_url}, ["file_name", "file_size", "file_url"], as_dict=1
	)
	return file_info


@frappe.whitelist(allow_guest=True)
def get_branding():
	"""Get branding details."""
	return {
		"brand_name": frappe.db.get_single_value("Website Settings", "app_name"),
		"brand_html": frappe.db.get_single_value("Website Settings", "brand_html"),
		"favicon": frappe.db.get_single_value("Website Settings", "favicon"),
	}


@frappe.whitelist()
def get_unsplash_photos(keyword=None):
	from lms.unsplash import get_list, get_by_keyword

	if keyword:
		return get_by_keyword(keyword)

	return frappe.cache().get_value("unsplash_photos", generator=get_list)


@frappe.whitelist()
def get_evaluator_details(evaluator):
	frappe.only_for("Batch Evaluator")

	if not frappe.db.exists("Google Calendar", {"user": evaluator}):
		calendar = frappe.new_doc("Google Calendar")
		calendar.update({"user": evaluator, "calendar_name": evaluator})
		calendar.insert()
	else:
		calendar = frappe.db.get_value(
			"Google Calendar", {"user": evaluator}, ["name", "authorization_code"], as_dict=1
		)

	if frappe.db.exists("Course Evaluator", {"evaluator": evaluator}):
		doc = frappe.get_doc("Course Evaluator", evaluator, as_dict=1)
	else:
		doc = frappe.new_doc("Course Evaluator")
		doc.evaluator = evaluator
		doc.insert()

	return {
		"slots": doc.as_dict(),
		"calendar": calendar.name,
		"is_authorised": calendar.authorization_code,
	}


@frappe.whitelist(allow_guest=True)
def get_certified_participants(search_query=""):
	LMSCertificate = DocType("LMS Certificate")
	participants = (
		frappe.qb.from_(LMSCertificate)
		.select(LMSCertificate.member)
		.distinct()
		.where(LMSCertificate.member_name.like(f"%{search_query}%"))
		.where(LMSCertificate.published == 1)
		.orderby(LMSCertificate.creation, order=frappe.qb.desc)
		.run(as_dict=1)
	)

	participant_details = []
	for participant in participants:
		details = frappe.db.get_value(
			"User",
			participant.member,
			["name", "full_name", "username", "user_image"],
			as_dict=True,
		)
		course_names = frappe.get_all(
			"LMS Certificate", {"member": participant.member}, pluck="course"
		)
		courses = []
		for course in course_names:
			courses.append(frappe.db.get_value("LMS Course", course, "title"))
		details["courses"] = courses
		participant_details.append(details)
	return participant_details

<<<<<<< HEAD
	return participant_details


@frappe.whitelist()
def get_assigned_badges(member):
	assigned_badges = frappe.get_all(
		"LMS Badge Assignment",
		{"member": member},
		["badge"],
		as_dict=1,
	)

	for badge in assigned_badges:
		badge.update(
			frappe.db.get_value("LMS Badge", badge.badge, ["name", "title", "image"])
		)
=======

@frappe.whitelist()
def get_certificates(member):
	"""Get certificates for a member."""
	return frappe.get_all(
		"LMS Certificate",
		filters={"member": member},
		fields=["name", "course", "course_title", "issue_date", "template"],
		order_by="creation desc",
	)
>>>>>>> 9670dfa9
<|MERGE_RESOLUTION|>--- conflicted
+++ resolved
@@ -360,9 +360,6 @@
 		participant_details.append(details)
 	return participant_details
 
-<<<<<<< HEAD
-	return participant_details
-
 
 @frappe.whitelist()
 def get_assigned_badges(member):
@@ -377,9 +374,9 @@
 		badge.update(
 			frappe.db.get_value("LMS Badge", badge.badge, ["name", "title", "image"])
 		)
-=======
-
-@frappe.whitelist()
+	return assigned_badges
+
+
 def get_certificates(member):
 	"""Get certificates for a member."""
 	return frappe.get_all(
@@ -387,5 +384,4 @@
 		filters={"member": member},
 		fields=["name", "course", "course_title", "issue_date", "template"],
 		order_by="creation desc",
-	)
->>>>>>> 9670dfa9
+	)