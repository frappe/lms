# Copyright (c) 2025, Frappe and contributors
# For license information, please see license.txt

import json

import frappe
from frappe import _
from frappe.email.doctype.email_template.email_template import get_email_template
from frappe.model.document import Document


class LMSBatchEnrollment(Document):
	def after_insert(self):
		send_confirmation_email(self)
		self.add_member_to_live_class()

	def validate(self):
		self.validate_owner()
		self.validate_duplicate_members()
		self.validate_payment()
		self.validate_self_enrollment()
		self.validate_seat_availability()
		self.validate_course_enrollment()

	def validate_owner(self):
		if self.owner == self.member:
			return

		roles = frappe.get_roles(self.owner)
		if "Moderator" not in roles and "Batch Evaluator" not in roles:
			frappe.throw(_("You must be a Moderator or Batch Evaluator to enroll users in a batch."))

	def validate_payment(self):
		paid_batch = frappe.db.get_value("LMS Batch", self.batch, "paid_batch")
		if paid_batch:
			payment = frappe.db.exists(
				"LMS Payment",
				{
					"payment_for_document_type": "LMS Batch",
					"payment_for_document": self.batch,
					"member": self.member,
					"payment_received": True,
				},
			)
			if not payment:
				frappe.throw(_("Payment is required to enroll in this batch."))
<<<<<<< HEAD

	def validate_self_enrollment(self):
		batch_details = frappe.db.get_value(
			"LMS Batch", self.batch, ["allow_self_enrollment", "paid_batch"], as_dict=True
		)
		if batch_details.paid_batch:
			return
		if not batch_details.allow_self_enrollment and not self.is_admin():
=======
			else:
				self.payment = payment

	def validate_self_enrollment(self):
		allow_self_enrollment = frappe.db.get_value("LMS Batch", self.batch, "allow_self_enrollment")
		if not allow_self_enrollment and not self.is_admin():
>>>>>>> daf2d28f
			frappe.throw(_("Enrollment in this batch is restricted. Please contact the Administrator."))

	def is_admin(self):
		roles = frappe.get_roles(frappe.session.user)
		return "Course Creator" in roles or "Moderator" in roles or "Batch Evaluator" in roles

	def validate_duplicate_members(self):
		if frappe.db.exists(
			"LMS Batch Enrollment",
			{"batch": self.batch, "member": self.member, "name": ["!=", self.name]},
		):
			frappe.throw(_("Member already enrolled in this batch"))

	def validate_seat_availability(self):
		seat_count = frappe.db.get_value("LMS Batch", self.batch, "seat_count")
		enrolled_count = frappe.db.count("LMS Batch Enrollment", {"batch": self.batch})
		if seat_count and enrolled_count >= seat_count:
			frappe.throw(_("There are no seats available in this batch."))

	def validate_course_enrollment(self):
		courses = frappe.get_all("Batch Course", filters={"parent": self.batch}, fields=["course"])

		for course in courses:
			if not frappe.db.exists(
				"LMS Enrollment",
				{"course": course.course, "member": self.member},
			):
				enrollment = frappe.new_doc("LMS Enrollment")
				enrollment.course = course.course
				enrollment.member = self.member
				enrollment.enrollment_from_batch = self.batch
				enrollment.save()

	def add_member_to_live_class(self):
		live_classes = frappe.get_all("LMS Live Class", {"batch_name": self.batch}, ["name", "event"])

		for live_class in live_classes:
			if live_class.event:
				frappe.get_doc(
					{
						"doctype": "Event Participants",
						"reference_doctype": "User",
						"reference_docname": self.member,
						"email": self.member,
						"parent": live_class.event,
						"parenttype": "Event",
						"parentfield": "event_participants",
					}
				).save()


@frappe.whitelist()
def send_confirmation_email(doc):
	if isinstance(doc, str):
		doc = frappe._dict(json.loads(doc))

	if not doc.confirmation_email_sent:
		outgoing_email_account = frappe.get_cached_value(
			"Email Account", {"default_outgoing": 1, "enable_outgoing": 1}, "name"
		)
		if not doc.confirmation_email_sent and (outgoing_email_account or frappe.conf.get("mail_login")):
			send_mail(doc)
			frappe.db.set_value(doc.doctype, doc.name, "confirmation_email_sent", 1)


def send_mail(doc):
	batch = frappe.db.get_value(
		"LMS Batch",
		doc.batch,
		[
			"name",
			"title",
			"start_date",
			"start_time",
			"medium",
			"confirmation_email_template",
		],
		as_dict=1,
	)

	subject = _("Enrollment Confirmation for {0}").format(batch.title)
	template = "batch_confirmation"
	custom_template = batch.confirmation_email_template or frappe.db.get_single_value(
		"LMS Settings", "batch_confirmation_template"
	)

	args = {
		"title": batch.title,
		"student_name": doc.member_name,
		"start_time": batch.start_time,
		"start_date": batch.start_date,
		"medium": batch.medium,
		"name": batch.name,
	}

	if custom_template:
		email_template = get_email_template(custom_template, args)
		subject = email_template.get("subject")
		content = email_template.get("message")

	frappe.sendmail(
		recipients=doc.member,
		subject=subject,
		template=template if not custom_template else None,
		content=content if custom_template else None,
		args=args,
		header=[_(batch.title), "green"],
		retry=3,
	)<|MERGE_RESOLUTION|>--- conflicted
+++ resolved
@@ -44,7 +44,8 @@
 			)
 			if not payment:
 				frappe.throw(_("Payment is required to enroll in this batch."))
-<<<<<<< HEAD
+			else:
+				self.payment = payment
 
 	def validate_self_enrollment(self):
 		batch_details = frappe.db.get_value(
@@ -53,14 +54,6 @@
 		if batch_details.paid_batch:
 			return
 		if not batch_details.allow_self_enrollment and not self.is_admin():
-=======
-			else:
-				self.payment = payment
-
-	def validate_self_enrollment(self):
-		allow_self_enrollment = frappe.db.get_value("LMS Batch", self.batch, "allow_self_enrollment")
-		if not allow_self_enrollment and not self.is_admin():
->>>>>>> daf2d28f
 			frappe.throw(_("Enrollment in this batch is restricted. Please contact the Administrator."))
 
 	def is_admin(self):
