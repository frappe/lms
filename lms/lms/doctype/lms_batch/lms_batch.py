# Copyright (c) 2022, Frappe and contributors
# For license information, please see license.txt

import frappe
import requests
import base64
import json
from frappe import _
from datetime import timedelta
from frappe.model.document import Document
from frappe.utils import (
	cint,
	format_date,
	format_datetime,
)
from lms.lms.utils import get_lessons, get_lesson_index, get_lesson_url
from lms.www.utils import get_quiz_details, get_assignment_details
from frappe.email.doctype.email_template.email_template import get_email_template


class LMSBatch(Document):
	def validate(self):
		if self.seat_count:
			self.validate_seats_left()
		self.validate_duplicate_courses()
		self.validate_duplicate_students()
		self.validate_duplicate_assessments()
		self.validate_membership()
		self.validate_timetable()
		self.send_confirmation_mail()

	def validate_duplicate_students(self):
		students = [row.student for row in self.students]
		duplicates = {student for student in students if students.count(student) > 1}
		if len(duplicates):
			frappe.throw(
				_("Student {0} has already been added to this batch.").format(
					frappe.bold(next(iter(duplicates)))
				)
			)

	def validate_duplicate_courses(self):
		courses = [row.course for row in self.courses]
		duplicates = {course for course in courses if courses.count(course) > 1}
		if len(duplicates):
			title = frappe.db.get_value("LMS Course", next(iter(duplicates)), "title")
			frappe.throw(
				_("Course {0} has already been added to this batch.").format(frappe.bold(title))
			)

	def validate_duplicate_assessments(self):
		assessments = [row.assessment_name for row in self.assessment]
		for assessment in self.assessment:
			if assessments.count(assessment.assessment_name) > 1:
				title = frappe.db.get_value(
					assessment.assessment_type, assessment.assessment_name, "title"
				)
				frappe.throw(
					_("Assessment {0} has already been added to this batch.").format(
						frappe.bold(title)
					)
				)

	def send_confirmation_mail(self):
		for student in self.students:

			if not student.confirmation_email_sent:
				self.send_mail(student)
				student.confirmation_email_sent = 1

	def send_mail(self, student):
		subject = _("Enrollment Confirmation for the Next Training Batch")
		template = "batch_confirmation"
		custom_template = frappe.db.get_single_value(
			"LMS Settings", "batch_confirmation_template"
		)

		args = {
			"student_name": student.student_name,
			"start_time": self.start_time,
			"start_date": self.start_date,
			"medium": self.medium,
			"name": self.name,
		}

		if custom_template:
			email_template = get_email_template(custom_template, args)
			subject = email_template.get("subject")
			content = email_template.get("message")

		frappe.sendmail(
			recipients=student.student,
			subject=subject,
			template=template if not custom_template else None,
			content=content if custom_template else None,
			args=args,
			header=[subject, "green"],
			retry=3,
		)

	def validate_membership(self):
		for course in self.courses:
			for student in self.students:
				filters = {
					"doctype": "LMS Enrollment",
					"member": student.student,
					"course": course.course,
				}
				if not frappe.db.exists(filters):
					frappe.get_doc(filters).save()

	def validate_seats_left(self):
		if cint(self.seat_count) < len(self.students):
			frappe.throw(_("There are no seats available in this batch."))

	def validate_timetable(self):
		for schedule in self.timetable:
			if schedule.start_time and schedule.end_time:
				if (
					schedule.start_time > schedule.end_time or schedule.start_time == schedule.end_time
				):
					frappe.throw(
						_("Row #{0} Start time cannot be greater than or equal to end time.").format(
							schedule.idx
						)
					)

				if schedule.start_time < self.start_time or schedule.start_time > self.end_time:
					frappe.throw(
						_("Row #{0} Start time cannot be outside the batch duration.").format(
							schedule.idx
						)
					)

				if schedule.end_time < self.start_time or schedule.end_time > self.end_time:
					frappe.throw(
						_("Row #{0} End time cannot be outside the batch duration.").format(schedule.idx)
					)

			if schedule.date < self.start_date or schedule.date > self.end_date:
				frappe.throw(
					_("Row #{0} Date cannot be outside the batch duration.").format(schedule.idx)
				)


@frappe.whitelist()
def remove_student(student, batch_name):
	frappe.only_for("Moderator")
	frappe.db.delete("Batch Student", {"student": student, "parent": batch_name})


@frappe.whitelist()
def remove_course(course, parent):
	frappe.only_for("Moderator")
	frappe.db.delete("Batch Course", {"course": course, "parent": parent})


@frappe.whitelist()
def remove_assessment(assessment, parent):
	frappe.only_for("Moderator")
	frappe.db.delete("LMS Assessment", {"assessment_name": assessment, "parent": parent})


@frappe.whitelist()
def create_live_class(
	batch_name, title, duration, date, time, timezone, auto_recording, description=None
):
	date = format_date(date, "yyyy-mm-dd", True)
	frappe.only_for("Moderator")
	payload = {
		"topic": title,
		"start_time": format_datetime(f"{date} {time}", "yyyy-MM-ddTHH:mm:ssZ"),
		"duration": duration,
		"agenda": description,
		"private_meeting": True,
		"auto_recording": "none"
		if auto_recording == "No Recording"
		else auto_recording.lower(),
		"timezone": timezone,
	}
	headers = {
		"Authorization": "Bearer " + authenticate(),
		"content-type": "application/json",
	}
	response = requests.post(
		"https://api.zoom.us/v2/users/me/meetings", headers=headers, data=json.dumps(payload)
	)

	if response.status_code == 201:
		data = json.loads(response.text)
		payload.update(
			{
				"doctype": "LMS Live Class",
				"start_url": data.get("start_url"),
				"join_url": data.get("join_url"),
				"title": title,
				"host": frappe.session.user,
				"date": date,
				"time": time,
				"batch_name": batch_name,
				"password": data.get("password"),
				"description": description,
				"auto_recording": auto_recording,
			}
		)
		class_details = frappe.get_doc(payload)
		class_details.save()
		return class_details


def authenticate():
	zoom = frappe.get_single("Zoom Settings")
	if not zoom.enable:
		frappe.throw(_("Please enable Zoom Settings to use this feature."))

	authenticate_url = f"https://zoom.us/oauth/token?grant_type=account_credentials&account_id={zoom.account_id}"

	headers = {
		"Authorization": "Basic "
		+ base64.b64encode(
			bytes(
				zoom.client_id
				+ ":"
				+ zoom.get_password(fieldname="client_secret", raise_exception=False),
				encoding="utf8",
			)
		).decode()
	}
	response = requests.request("POST", authenticate_url, headers=headers)
	return response.json()["access_token"]


@frappe.whitelist()
def create_batch(
	title,
	start_date,
	end_date,
	description=None,
	batch_details=None,
	batch_details_raw=None,
	meta_image=None,
	seat_count=0,
	start_time=None,
	end_time=None,
	medium="Online",
	category=None,
	paid_batch=0,
	amount=0,
	currency=None,
	name=None,
	published=0,
):
	frappe.only_for("Moderator")
	if name:
		doc = frappe.get_doc("LMS Batch", name)
	else:
		doc = frappe.get_doc({"doctype": "LMS Batch"})

	doc.update(
		{
			"title": title,
			"start_date": start_date,
			"end_date": end_date,
			"description": description,
			"batch_details": batch_details,
			"batch_details_raw": batch_details_raw,
			"image": meta_image,
			"seat_count": seat_count,
			"start_time": start_time,
			"end_time": end_time,
			"medium": medium,
			"category": category,
			"paid_batch": paid_batch,
			"amount": amount,
			"currency": currency,
			"published": published,
		}
	)
	doc.save()
	return doc


@frappe.whitelist()
def fetch_lessons(courses):
	lessons = []
	courses = json.loads(courses)

	for course in courses:
		lessons.extend(get_lessons(course.get("course")))

	return lessons


@frappe.whitelist()
def add_course(course, parent, name=None, evaluator=None):
	frappe.only_for("Moderator")

	if frappe.db.exists("Batch Course", {"course": course, "parent": parent}):
		frappe.throw(_("Course already added to the batch."))

	if name:
		doc = frappe.get_doc("Batch Course", name)
	else:
		doc = frappe.new_doc("Batch Course")

	doc.update(
		{
			"course": course,
			"evaluator": evaluator,
			"parent": parent,
			"parentfield": "courses",
			"parenttype": "LMS Batch",
		}
	)
	doc.save()

	return doc.name


@frappe.whitelist()
def get_batch_timetable(batch):
	timetable = frappe.get_all(
		"LMS Batch Timetable",
		filters={"parent": batch},
		fields=[
			"reference_doctype",
			"reference_docname",
			"date",
			"start_time",
			"end_time",
			"milestone",
			"name",
			"idx",
			"parent",
		],
		order_by="date",
	)

	show_live_class = frappe.db.get_value("LMS Batch", batch, "show_live_class")
	if show_live_class:
		live_classes = get_live_classes(batch)
		timetable.extend(live_classes)

	timetable = get_timetable_details(timetable)
	return timetable


def get_live_classes(batch):
	live_classes = frappe.get_all(
		"LMS Live Class",
		{"batch_name": batch},
		["name", "title", "date", "time as start_time", "duration", "join_url as url"],
		order_by="date",
	)
	for class_ in live_classes:
		class_.end_time = class_.start_time + timedelta(minutes=class_.duration)
		class_.reference_doctype = "LMS Live Class"
		class_.reference_docname = class_.name
		class_.icon = "icon-call"

	return live_classes


def get_timetable_details(timetable):
	for entry in timetable:
		entry.title = frappe.db.get_value(
			entry.reference_doctype, entry.reference_docname, "title"
		)
		assessment = frappe._dict({"assessment_name": entry.reference_docname})

		if entry.reference_doctype == "Course Lesson":
			course = frappe.db.get_value(
				entry.reference_doctype, entry.reference_docname, "course"
			)
			entry.url = get_lesson_url(course, get_lesson_index(entry.reference_docname))

			entry.completed = (
				True
				if frappe.db.exists(
					"LMS Course Progress",
					{"lesson": entry.reference_docname, "member": frappe.session.user},
				)
				else False
			)

		elif entry.reference_doctype == "LMS Quiz":
			entry.url = "/quizzes"
			details = get_quiz_details(assessment, frappe.session.user)
			entry.update(details)

		elif entry.reference_doctype == "LMS Assignment":
			details = get_assignment_details(assessment, frappe.session.user)
			entry.update(details)

	timetable = sorted(timetable, key=lambda k: k["date"])
<<<<<<< HEAD
	return timetable
=======
	return timetable


@frappe.whitelist()
def send_email_to_students(batch, subject, reply_to, message):
	frappe.only_for("Moderator")
	students = frappe.get_all("Batch Student", {"parent": batch}, pluck="student")
	frappe.sendmail(
		recipients=students, subject=subject, reply_to=reply_to, message=message
	)


@frappe.whitelist()
def is_milestone_complete(idx, batch):
	previous_rows = frappe.get_all(
		"LMS Batch Timetable",
		filters={"parent": batch, "idx": ["<", cint(idx)]},
		fields=["reference_doctype", "reference_docname", "idx"],
		order_by="idx",
	)

	for row in previous_rows:
		if row.reference_doctype == "Course Lesson":
			if not frappe.db.exists(
				"LMS Course Progress",
				{"member": frappe.session.user, "lesson": row.reference_docname},
			):
				return False

		if row.reference_doctype == "LMS Quiz":
			passing_percentage = frappe.db.get_value(
				row.reference_doctype, row.reference_docname, "passing_percentage"
			)
			if not frappe.db.exists(
				"LMS Quiz Submission",
				{"quiz": row.reference_docname, "member": frappe.session.user},
			):
				return False

		if row.reference_doctype == "LMS Assignment":
			if not frappe.db.exists(
				"LMS Assignment Submission",
				{"assignment": row.reference_docname, "member": frappe.session.user},
			):
				return False

	return True
>>>>>>> 1d77fd3f
<|MERGE_RESOLUTION|>--- conflicted
+++ resolved
@@ -393,19 +393,7 @@
 			entry.update(details)
 
 	timetable = sorted(timetable, key=lambda k: k["date"])
-<<<<<<< HEAD
 	return timetable
-=======
-	return timetable
-
-
-@frappe.whitelist()
-def send_email_to_students(batch, subject, reply_to, message):
-	frappe.only_for("Moderator")
-	students = frappe.get_all("Batch Student", {"parent": batch}, pluck="student")
-	frappe.sendmail(
-		recipients=students, subject=subject, reply_to=reply_to, message=message
-	)
 
 
 @frappe.whitelist()
@@ -442,5 +430,4 @@
 			):
 				return False
 
-	return True
->>>>>>> 1d77fd3f
+	return True