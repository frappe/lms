--- conflicted
+++ resolved
@@ -7,10 +7,7 @@
  "field_order": [
   "search_placeholder",
   "portal_course_creation",
-<<<<<<< HEAD
   "is_onboarding_complete",
-=======
->>>>>>> d3bda1b5
   "column_break_2",
   "custom_certificate_template",
   "livecode_url",
@@ -141,25 +138,18 @@
    "fieldtype": "Link",
    "label": "Custom Certificate Template",
    "options": "Web Template"
-<<<<<<< HEAD
   },
   {
    "default": "0",
    "fieldname": "is_onboarding_complete",
    "fieldtype": "Check",
    "label": "Is Onboarding Complete"
-=======
->>>>>>> d3bda1b5
   }
  ],
  "index_web_pages_for_search": 1,
  "issingle": 1,
  "links": [],
-<<<<<<< HEAD
  "modified": "2022-12-19 18:36:33.987735",
-=======
- "modified": "2022-12-15 10:23:08.638117",
->>>>>>> d3bda1b5
  "modified_by": "Administrator",
  "module": "LMS",
  "name": "LMS Settings",
