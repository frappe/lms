--- conflicted
+++ resolved
@@ -284,11 +284,10 @@
    "options": "Red\nBlue\nGreen\nAmber\nCyan\nOrange\nPink\nPurple\nTeal\nViolet\nYellow\nGray"
   },
   {
-<<<<<<< HEAD
    "fieldname": "course_duration",
    "fieldtype": "Float",
    "label": "Course Duration"
-=======
+  },{
    "fieldname": "section_break_vqbh",
    "fieldtype": "Section Break"
   },
@@ -301,7 +300,6 @@
    "fieldname": "timezone",
    "fieldtype": "Data",
    "label": "Timezone"
->>>>>>> 3b74bba6
   }
  ],
  "is_published_field": "published",
@@ -320,13 +318,8 @@
   }
  ],
  "make_attachments_public": 1,
-<<<<<<< HEAD
- "modified": "2025-08-06 16:49:45.533501",
- "modified_by": "Administrator",
-=======
  "modified": "2025-10-13 15:08:11.734204",
  "modified_by": "sayali@frappe.io",
->>>>>>> 3b74bba6
  "module": "LMS",
  "name": "LMS Course",
  "owner": "Administrator",
