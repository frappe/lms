--- conflicted
+++ resolved
@@ -360,120 +360,4 @@
 				{
 					"idx": chapter_array.index(chap) + 1,
 				},
-<<<<<<< HEAD
-			)
-=======
-			)
-
-
-@frappe.whitelist()
-def get_payment_options(course, phone):
-	validate_phone_number(phone, True)
-	course_details = frappe.db.get_value(
-		"LMS Course", course, ["name", "title", "currency", "course_price"], as_dict=True
-	)
-	razorpay_key = frappe.db.get_single_value("LMS Settings", "razorpay_key")
-	client = get_client()
-	order = create_order(client, course_details)
-
-	options = {
-		"key_id": razorpay_key,
-		"name": frappe.db.get_single_value("Website Settings", "app_name"),
-		"description": _("Payment for {0} course").format(course_details["title"]),
-		"order_id": order["id"],
-		"amount": order["amount"] * 100,
-		"currency": order["currency"],
-		"prefill": {
-			"name": frappe.db.get_value("User", frappe.session.user, "full_name"),
-			"email": frappe.session.user,
-			"contact": phone,
-		},
-	}
-	return options
-
-
-def save_address(address):
-	address = json.loads(address)
-	address.update(
-		{
-			"address_title": frappe.db.get_value("User", frappe.session.user, "full_name"),
-			"address_type": "Billing",
-			"is_primary_address": 1,
-			"email_id": frappe.session.user,
-		}
-	)
-	doc = frappe.new_doc("Address")
-	doc.update(address)
-	doc.save(ignore_permissions=True)
-	return doc.name
-
-
-def get_client():
-	razorpay_key = frappe.db.get_single_value("LMS Settings", "razorpay_key")
-	razorpay_secret = frappe.db.get_single_value("LMS Settings", "razorpay_secret")
-
-	if not razorpay_key and not razorpay_secret:
-		frappe.throw(
-			_(
-				"There is a problem with the payment gateway. Please contact the Administrator to proceed."
-			)
-		)
-
-	return razorpay.Client(auth=(razorpay_key, razorpay_secret))
-
-
-def create_order(client, course_details):
-	try:
-		return client.order.create(
-			{
-				"amount": course_details.course_price * 100,
-				"currency": course_details.currency,
-			}
-		)
-	except Exception as e:
-		frappe.throw(
-			_("Error during payment: {0}. Please contact the Administrator.").format(e)
-		)
-
-
-@frappe.whitelist()
-def verify_payment(response, course, address, order_id):
-	response = json.loads(response)
-	client = get_client()
-	client.utility.verify_payment_signature(
-		{
-			"razorpay_order_id": order_id,
-			"razorpay_payment_id": response["razorpay_payment_id"],
-			"razorpay_signature": response["razorpay_signature"],
-		}
-	)
-
-	return create_membership(address, response, course, client)
-
-
-def create_membership(address, response, course, client):
-	try:
-		address_name = save_address(address)
-		membership = frappe.new_doc("LMS Enrollment")
-		payment = client.payment.fetch(response["razorpay_payment_id"])
-
-		membership.update(
-			{
-				"member": frappe.session.user,
-				"course": course,
-				"address": address_name,
-				"payment_received": 1,
-				"order_id": response["razorpay_order_id"],
-				"payment_id": response["razorpay_payment_id"],
-				"amount": payment["amount"] / 100,
-				"currency": payment["currency"],
-			}
-		)
-		membership.save(ignore_permissions=True)
-
-		return f"/courses/{course}/learn/1.1"
-	except Exception as e:
-		frappe.throw(
-			_("Error during payment: {0}. Please contact the Administrator.").format(e)
-		)
->>>>>>> e2c1f6aa
+			)