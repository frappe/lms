--- conflicted
+++ resolved
@@ -8,15 +8,11 @@
 from frappe.model.document import Document
 from frappe.realtime import get_website_room
 from frappe.utils.telemetry import capture
+from pydantic import BaseModel
 
 from lms.lms.utils import get_course_progress
 
 from ...md import find_macros
-<<<<<<< HEAD
-import json
-from pydantic import BaseModel
-=======
->>>>>>> 99516421
 
 
 class CourseLesson(Document):
@@ -56,18 +52,12 @@
 
 
 @frappe.whitelist()
-<<<<<<< HEAD
-def save_progress(lesson: str, course: str, scorm_details: SCORMDetails | None = None):
+def save_progress(lesson, course, scorm_details=None):
 	"""
-	Note: Pass the argument scorm_details only if it is SCORM related save_progress
+	Note: Pass the argument scorm_details only if it is SCORM related save_progress,
+	scorm_details should be of type SCORMDetails
 	"""
-	membership = frappe.db.exists(
-		"LMS Enrollment", {"course": course, "member": frappe.session.user}
-	)
-=======
-def save_progress(lesson, course):
 	membership = frappe.db.exists("LMS Enrollment", {"course": course, "member": frappe.session.user})
->>>>>>> 99516421
 	if not membership:
 		return 0
 
@@ -83,12 +73,7 @@
 	quiz_completed = get_quiz_progress(lesson)
 	assignment_completed = get_assignment_progress(lesson)
 
-	if (
-		not progress_already_exists
-		and quiz_completed
-		and assignment_completed
-		and not scorm_details
-	):
+	if not progress_already_exists and quiz_completed and assignment_completed and not scorm_details:
 		frappe.get_doc(
 			{
 				"doctype": "LMS Course Progress",
