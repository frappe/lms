{
 "actions": [],
 "allow_rename": 1,
 "creation": "2022-11-09 16:20:44.602545",
 "default_view": "List",
 "doctype": "DocType",
 "editable_grid": 1,
 "engine": "InnoDB",
 "field_order": [
  "student",
  "student_name",
<<<<<<< HEAD
  "username",
  "column_break_zvlp",
  "address",
  "amount",
  "currency"
=======
  "username"
>>>>>>> bc350a26
 ],
 "fields": [
  {
   "fieldname": "student",
   "fieldtype": "Link",
<<<<<<< HEAD
   "reqd": 1,
=======
   "in_list_view": 1,
>>>>>>> bc350a26
   "label": "Student",
   "options": "User",
   "reqd": 1
  },
  {
   "fetch_from": "student.full_name",
   "fieldname": "student_name",
   "fieldtype": "Data",
<<<<<<< HEAD
   "in_list_view": 1,
   "label": "Student Name",
   "read_only": 1
=======
   "label": "Student Name"
>>>>>>> bc350a26
  },
  {
   "fetch_from": "student.username",
   "fieldname": "username",
   "fieldtype": "Data",
<<<<<<< HEAD
   "label": "Username",
   "read_only": 1
  },
  {
   "fieldname": "column_break_zvlp",
   "fieldtype": "Column Break"
  },
  {
   "fieldname": "address",
   "fieldtype": "Link",
   "label": "Address",
   "options": "Address"
  },
  {
   "fieldname": "amount",
   "fieldtype": "Currency",
   "label": "Amount"
  },
  {
   "fieldname": "currency",
   "fieldtype": "Link",
   "label": "Currency",
   "options": "Currency"
=======
   "label": "Username"
>>>>>>> bc350a26
  }
 ],
 "index_web_pages_for_search": 1,
 "istable": 1,
 "links": [],
<<<<<<< HEAD
 "modified": "2023-08-18 19:19:34.701473",
=======
 "modified": "2023-08-18 18:45:22.787839",
>>>>>>> bc350a26
 "modified_by": "Administrator",
 "module": "LMS",
 "name": "Class Student",
 "owner": "Administrator",
 "permissions": [],
 "sort_field": "modified",
 "sort_order": "DESC",
 "states": []
}<|MERGE_RESOLUTION|>--- conflicted
+++ resolved
@@ -9,25 +9,17 @@
  "field_order": [
   "student",
   "student_name",
-<<<<<<< HEAD
   "username",
   "column_break_zvlp",
   "address",
   "amount",
   "currency"
-=======
-  "username"
->>>>>>> bc350a26
  ],
  "fields": [
   {
    "fieldname": "student",
    "fieldtype": "Link",
-<<<<<<< HEAD
-   "reqd": 1,
-=======
    "in_list_view": 1,
->>>>>>> bc350a26
    "label": "Student",
    "options": "User",
    "reqd": 1
@@ -36,19 +28,14 @@
    "fetch_from": "student.full_name",
    "fieldname": "student_name",
    "fieldtype": "Data",
-<<<<<<< HEAD
    "in_list_view": 1,
    "label": "Student Name",
    "read_only": 1
-=======
-   "label": "Student Name"
->>>>>>> bc350a26
   },
   {
    "fetch_from": "student.username",
    "fieldname": "username",
    "fieldtype": "Data",
-<<<<<<< HEAD
    "label": "Username",
    "read_only": 1
   },
@@ -72,19 +59,12 @@
    "fieldtype": "Link",
    "label": "Currency",
    "options": "Currency"
-=======
-   "label": "Username"
->>>>>>> bc350a26
   }
  ],
  "index_web_pages_for_search": 1,
  "istable": 1,
  "links": [],
-<<<<<<< HEAD
  "modified": "2023-08-18 19:19:34.701473",
-=======
- "modified": "2023-08-18 18:45:22.787839",
->>>>>>> bc350a26
  "modified_by": "Administrator",
  "module": "LMS",
  "name": "Class Student",
