--- conflicted
+++ resolved
@@ -10,26 +10,6 @@
 
 
 {% else %}
-<<<<<<< HEAD
-    {% set site_name = frappe.db.get_single_value("System Settings", "app_name") %}
-    <div class="empty-state">
-        <div class="empty-state-text text-left">
-            <div class="text-center">
-                <div class="empty-state-heading">{{ _("You haven't enrolled for any courses") }}</div>
-                <div class="course-meta mb-6">{{ _("Here are a few courses we recommend for you to get started with {0}").format(site_name) }}</div>
-            </div>
-            {% set recommended_courses = get_popular_courses() %}
-            <div class="cards-parent">
-                {% for course in recommended_courses %}
-                    {% if course %}
-                        {% set course_details = frappe.get_doc("LMS Course", course.course) %}
-                        {{ widgets.CourseCard(course=course_details) }}
-                    {% endif %}
-                {% endfor %}
-            </div>
-        </div>
-    </div>
-=======
 {% set site_name = frappe.db.get_single_value("System Settings", "app_name") %}
 <div class="empty-state p-5">
     <div style="text-align: left; flex: 1;">
@@ -48,5 +28,4 @@
         </div>
     </div>
 </div>
->>>>>>> 7d7f674d
 {% endif %}