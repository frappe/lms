--- conflicted
+++ resolved
@@ -288,55 +288,6 @@
 	)
 
 
-<<<<<<< HEAD
-def render_html(lesson):
-	youtube = lesson.youtube
-	quiz_id = lesson.quiz_id
-	body = lesson.body
-
-	if youtube and "/" in youtube:
-		youtube = youtube.split("/")[-1]
-
-	quiz_id = "{{ Quiz('" + quiz_id + "') }}" if quiz_id else ""
-	youtube = "{{ YouTubeVideo('" + youtube + "') }}" if youtube else ""
-	text = youtube + body + quiz_id
-
-	if lesson.question:
-		assignment = "{{ Assignment('" + lesson.question + "-" + lesson.file_type + "') }}"
-		text = text + assignment
-
-	return markdown_to_html(text)
-
-
-def is_mentor(course, email):
-	"""Checks if given user is a mentor for this course."""
-	if not email:
-		return False
-	return frappe.db.count("LMS Course Mentor Mapping", {"course": course, "mentor": email})
-
-
-def get_mentors(course):
-	"""Returns the list of all mentors for this course."""
-	course_mentors = []
-	mentors = frappe.get_all("LMS Course Mentor Mapping", {"course": course}, ["mentor"])
-	for mentor in mentors:
-		member = frappe.db.get_value("User", mentor.mentor, ["name", "username", "full_name", "user_image"])
-		member.batch_count = frappe.db.count(
-			"LMS Enrollment", {"member": member.name, "member_type": "Mentor"}
-		)
-		course_mentors.append(member)
-	return course_mentors
-
-
-def is_eligible_to_review(course):
-	"""Checks if user is eligible to review the course"""
-	if frappe.db.count("LMS Course Review", {"course": course, "owner": frappe.session.user}):
-		return False
-	return True
-
-
-=======
->>>>>>> 38e6320d
 def get_course_progress(course, member=None):
 	"""Returns the course progress of the session user"""
 	lesson_count = get_lessons(course, get_details=False)
