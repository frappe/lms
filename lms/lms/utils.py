import re
import string
import frappe
import json
import razorpay
import requests
from frappe import _
from frappe.desk.doctype.dashboard_chart.dashboard_chart import get_result
from frappe.desk.doctype.notification_log.notification_log import make_notification_logs
from frappe.desk.search import get_user_groups
from frappe.desk.notifications import extract_mentions
from frappe.utils import (
	add_months,
	cint,
	cstr,
	ceil,
	flt,
	fmt_money,
	format_date,
	get_datetime,
	getdate,
	validate_phone_number,
	get_fullname,
	pretty_date,
	get_time_str,
	nowtime,
	format_datetime,
)
from frappe.utils.dateutils import get_period
from lms.lms.md import find_macros, markdown_to_html

RE_SLUG_NOTALLOWED = re.compile("[^a-z0-9]+")


def slugify(title, used_slugs=None):
	"""Converts title to a slug.

	If a list of used slugs is specified, it will make sure the generated slug
	is not one of them.

	    >>> slugify("Hello World!")
	    'hello-world'
	    >>> slugify("Hello World!", ['hello-world'])
	    'hello-world-2'
	    >>> slugify("Hello World!", ['hello-world', 'hello-world-2'])
	    'hello-world-3'
	"""
	if not used_slugs:
		used_slugs = []

	slug = RE_SLUG_NOTALLOWED.sub("-", title.lower()).strip("-")
	used_slugs = set(used_slugs)

	if slug not in used_slugs:
		return slug

	count = 2
	while True:
		new_slug = f"{slug}-{count}"
		if new_slug not in used_slugs:
			return new_slug
		count = count + 1


def generate_slug(title, doctype):
	result = frappe.get_all(doctype, fields=["name"])
	slugs = {row["name"] for row in result}
	return slugify(title, used_slugs=slugs)


def get_membership(course, member=None, batch=None):
	if not member:
		member = frappe.session.user

	filters = {"member": member, "course": course}
	if batch:
		filters["batch_old"] = batch

	is_member = frappe.db.exists("LMS Enrollment", filters)
	if is_member:
		membership = frappe.db.get_value(
			"LMS Enrollment",
			filters,
			["name", "batch_old", "current_lesson", "member_type", "progress", "member"],
			as_dict=True,
		)

		if membership and membership.batch_old:
			membership.batch_title = frappe.db.get_value(
				"LMS Batch Old", membership.batch_old, "title"
			)
		return membership

	return False


def get_chapters(course):
	"""Returns all chapters of this course."""
	if not course:
		return []
	chapters = frappe.get_all(
		"Chapter Reference", {"parent": course}, ["idx", "chapter"], order_by="idx"
	)
	for chapter in chapters:
		chapter_details = frappe.db.get_value(
			"Course Chapter",
			{"name": chapter.chapter},
			["name", "title"],
			as_dict=True,
		)
		chapter.update(chapter_details)
	return chapters


def get_lessons(course, chapter=None, get_details=True, progress=False):
	"""If chapter is passed, returns lessons of only that chapter.
	Else returns lessons of all chapters of the course"""
	lessons = []
	lesson_count = 0
	if chapter:
		if get_details:
			return get_lesson_details(chapter, progress=progress)
		else:
			return frappe.db.count("Lesson Reference", {"parent": chapter.name})

	for chapter in get_chapters(course):
		if get_details:
			lessons += get_lesson_details(chapter, progress=progress)
		else:
			lesson_count += frappe.db.count("Lesson Reference", {"parent": chapter.name})

	return lessons if get_details else lesson_count


def get_lesson_details(chapter, progress=False):
	lessons = []
	lesson_list = frappe.get_all(
		"Lesson Reference", {"parent": chapter.name}, ["lesson", "idx"], order_by="idx"
	)
	for row in lesson_list:
		lesson_details = frappe.db.get_value(
			"Course Lesson",
			row.lesson,
			[
				"name",
				"title",
				"include_in_preview",
				"body",
				"creation",
				"youtube",
				"quiz_id",
				"question",
				"file_type",
				"instructor_notes",
				"course",
				"content",
			],
			as_dict=True,
		)
		lesson_details.number = f"{chapter.idx}.{row.idx}"
		lesson_details.icon = get_lesson_icon(lesson_details.body, lesson_details.content)

		if progress:
			lesson_details.is_complete = get_progress(lesson_details.course, lesson_details.name)

		lessons.append(lesson_details)
	return lessons


def get_lesson_icon(body, content):
	if content:
		content = json.loads(content)

		for block in content.get("blocks"):
			if block.get("type") == "upload" and block.get("data").get("file_type").lower() in [
				"mp4",
				"webm",
				"ogg",
				"mov",
			]:
				return "icon-youtube"

			if block.get("type") == "embed" and block.get("data").get("service") in [
				"youtube",
				"vimeo",
			]:
				return "icon-youtube"

			if block.get("type") == "quiz":
				return "icon-quiz"

		return "icon-list"

	macros = find_macros(body)
	for macro in macros:
		if macro[0] == "YouTubeVideo" or macro[0] == "Video":
			return "icon-youtube"
		elif macro[0] == "Quiz":
			return "icon-quiz"

	return "icon-list"


@frappe.whitelist(allow_guest=True)
def get_tags(course):
	tags = frappe.db.get_value("LMS Course", course, "tags")
	return tags.split(",") if tags else []


def get_instructors(course):
	instructor_details = []
	instructors = frappe.get_all(
		"Course Instructor", {"parent": course}, order_by="idx", pluck="instructor"
	)

	for instructor in instructors:
		instructor_details.append(
			frappe.db.get_value(
				"User",
				instructor,
				["name", "username", "full_name", "user_image", "first_name"],
				as_dict=True,
			)
		)
	return instructor_details


def get_students(course, batch=None):
	"""Returns (email, full_name, username) of all the students of this batch as a list of dict."""
	filters = {"course": course, "member_type": "Student"}

	if batch:
		filters["batch_old"] = batch

	return frappe.get_all("LMS Enrollment", filters, ["member"])


def get_average_rating(course):
	ratings = [review.rating for review in get_reviews(course)]
	if not len(ratings):
		return None
	return sum(ratings) / len(ratings)


@frappe.whitelist(allow_guest=True)
def get_reviews(course):
	reviews = frappe.get_all(
		"LMS Course Review",
		{"course": course},
		["review", "rating", "owner", "creation"],
		order_by="creation desc",
	)

	out_of_ratings = frappe.db.get_all(
		"DocField", {"parent": "LMS Course Review", "fieldtype": "Rating"}, ["options"]
	)
	out_of_ratings = (len(out_of_ratings) and out_of_ratings[0].options) or 5
	for review in reviews:
		review.rating = review.rating * out_of_ratings
		review.owner_details = frappe.db.get_value(
			"User", review.owner, ["name", "username", "full_name", "user_image"], as_dict=True
		)
		review.creation = pretty_date(review.creation)

	return reviews


def get_sorted_reviews(course):
	rating_count = rating_percent = frappe._dict()
	keys = ["5.0", "4.0", "3.0", "2.0", "1.0"]
	for key in keys:
		rating_count[key] = 0

	reviews = get_reviews(course)
	for review in reviews:
		rating_count[cstr(review.rating)] += 1

	for key in keys:
		rating_percent[key] = rating_count[key] / len(reviews) * 100

	return rating_percent


def is_certified(course):
	certificate = frappe.get_all(
		"LMS Certificate", {"member": frappe.session.user, "course": course}
	)
	if len(certificate):
		return certificate[0].name
	return


def get_lesson_index(lesson_name):
	"""Returns the {chapter_index}.{lesson_index} for the lesson."""
	lesson = frappe.db.get_value(
		"Lesson Reference", {"lesson": lesson_name}, ["idx", "parent"], as_dict=True
	)
	if not lesson:
		return "1-1"

	chapter = frappe.db.get_value(
		"Chapter Reference", {"chapter": lesson.parent}, ["idx"], as_dict=True
	)
	if not chapter:
		return "1-1"

	return f"{chapter.idx}-{lesson.idx}"


def get_lesson_url(course, lesson_number):
	if not lesson_number:
		return
	return f"/courses/{course}/learn/{lesson_number}"


def get_batch(course, batch_name):
	return frappe.get_all("LMS Batch Old", {"name": batch_name, "course": course})


def get_slugified_chapter_title(chapter):
	return slugify(chapter)


def get_progress(course, lesson, member=None):
	if not member:
		member = frappe.session.user

	return frappe.db.exists(
		"LMS Course Progress",
		{"course": course, "member": member, "lesson": lesson},
		["status"],
	)


def render_html(lesson):
	youtube = lesson.youtube
	quiz_id = lesson.quiz_id
	body = lesson.body

	if youtube and "/" in youtube:
		youtube = youtube.split("/")[-1]

	quiz_id = "{{ Quiz('" + quiz_id + "') }}" if quiz_id else ""
	youtube = "{{ YouTubeVideo('" + youtube + "') }}" if youtube else ""
	text = youtube + body + quiz_id

	if lesson.question:
		assignment = "{{ Assignment('" + lesson.question + "-" + lesson.file_type + "') }}"
		text = text + assignment

	return markdown_to_html(text)


def is_mentor(course, email):
	"""Checks if given user is a mentor for this course."""
	if not email:
		return False
	return frappe.db.count(
		"LMS Course Mentor Mapping", {"course": course, "mentor": email}
	)


def is_cohort_staff(course, user_email):
	"""Returns True if the user is either a mentor or a staff for one or more active cohorts of this course."""
	staff = {"doctype": "Cohort Staff", "course": course, "email": user_email}
	mentor = {"doctype": "Cohort Mentor", "course": course, "email": user_email}
	return frappe.db.exists(staff) or frappe.db.exists(mentor)


def get_mentors(course):
	"""Returns the list of all mentors for this course."""
	course_mentors = []
	mentors = frappe.get_all("LMS Course Mentor Mapping", {"course": course}, ["mentor"])
	for mentor in mentors:
		member = frappe.db.get_value(
			"User", mentor.mentor, ["name", "username", "full_name", "user_image"]
		)
		member.batch_count = frappe.db.count(
			"LMS Enrollment", {"member": member.name, "member_type": "Mentor"}
		)
		course_mentors.append(member)
	return course_mentors


def is_eligible_to_review(course):
	"""Checks if user is eligible to review the course"""
	if frappe.db.count(
		"LMS Course Review", {"course": course, "owner": frappe.session.user}
	):
		return False
	return True


def get_course_progress(course, member=None):
	"""Returns the course progress of the session user"""
	lesson_count = get_lessons(course, get_details=False)
	if not lesson_count:
		return 0
	completed_lessons = frappe.db.count(
		"LMS Course Progress",
		{"course": course, "member": member or frappe.session.user, "status": "Complete"},
	)
	precision = cint(frappe.db.get_default("float_precision")) or 3
	return flt(((completed_lessons / lesson_count) * 100), precision)


def get_initial_members(course):
	members = frappe.get_all("LMS Enrollment", {"course": course}, ["member"], limit=3)

	member_details = []
	for member in members:
		member_details.append(
			frappe.db.get_value(
				"User", member.member, ["name", "username", "full_name", "user_image"], as_dict=True
			)
		)

	return member_details


def is_instructor(course):
	return (
		len(list(filter(lambda x: x.name == frappe.session.user, get_instructors(course))))
		> 0
	)


def convert_number_to_character(number):
	return string.ascii_uppercase[number]


def get_signup_optin_checks():

	mapper = frappe._dict(
		{
			"terms_of_use": {"page_name": "terms_page", "title": _("Terms of Use")},
			"privacy_policy": {"page_name": "privacy_policy_page", "title": _("Privacy Policy")},
			"cookie_policy": {"page_name": "cookie_policy_page", "title": _("Cookie Policy")},
		}
	)
	checks = ["terms_of_use", "privacy_policy", "cookie_policy"]
	links = []

	for check in checks:
		if frappe.db.get_single_value("LMS Settings", check):
			page = frappe.db.get_single_value("LMS Settings", mapper[check].get("page_name"))
			route = frappe.db.get_value("Web Page", page, "route")
			links.append("<a href='/" + route + "'>" + mapper[check].get("title") + "</a>")

	return (", ").join(links)


def get_popular_courses():
	courses = frappe.get_all("LMS Course", {"published": 1, "upcoming": 0})
	course_membership = []

	for course in courses:
		course_membership.append(
			{
				"course": course.name,
				"members": cint(frappe.db.count("LMS Enrollment", {"course": course.name})),
			}
		)

	course_membership = sorted(
		course_membership, key=lambda x: x.get("members"), reverse=True
	)
	return course_membership[:3]


def format_amount(amount, currency):
	amount_reduced = amount / 1000
	if amount_reduced < 1:
		return fmt_money(amount, 0, currency)
	precision = 0 if amount % 1000 == 0 else 1
	return _("{0}k").format(fmt_money(amount_reduced, precision, currency))


def format_number(number):
	number_reduced = number / 1000
	if number_reduced < 1:
		return number
	return f"{frappe.utils.flt(number_reduced, 1)}k"


def first_lesson_exists(course):
	first_chapter = frappe.db.get_value(
		"Chapter Reference", {"parent": course, "idx": 1}, "name"
	)
	if not first_chapter:
		return False

	first_lesson = frappe.db.get_value(
		"Lesson Reference", {"parent": first_chapter, "idx": 1}, "name"
	)
	if not first_lesson:
		return False

	return True


def has_course_instructor_role(member=None):
	return frappe.db.get_value(
		"Has Role",
		{"parent": member or frappe.session.user, "role": "Course Creator"},
		"name",
	)


def can_create_courses(course, member=None):
	if not member:
		member = frappe.session.user

	instructors = frappe.get_all(
		"Course Instructor",
		{
			"parent": course,
		},
		pluck="instructor",
	)

	if frappe.session.user == "Guest":
		return False

	if has_course_moderator_role(member):
		return True

	if has_course_instructor_role(member) and member in instructors:
		return True

	if not course and has_course_instructor_role(member):
		return True

	return False


def has_course_moderator_role(member=None):
	return frappe.db.get_value(
		"Has Role",
		{"parent": member or frappe.session.user, "role": "Moderator"},
		"name",
	)


def has_course_evaluator_role(member=None):
	return frappe.db.get_value(
		"Has Role",
		{"parent": member or frappe.session.user, "role": "Batch Evaluator"},
		"name",
	)


def has_student_role(member=None):
	return frappe.db.get_value(
		"Has Role",
		{"parent": member or frappe.session.user, "role": "LMS Student"},
		"name",
	)


def get_courses_under_review():
	return frappe.get_all(
		"LMS Course",
		{"status": "Under Review"},
		[
			"name",
			"upcoming",
			"title",
			"short_introduction",
			"image",
			"paid_course",
			"course_price",
			"currency",
			"status",
			"published",
		],
	)


def validate_image(path):
	if path and "/private" in path:
		file = frappe.get_doc("File", {"file_url": path})
		file.is_private = 0
		file.save()
		return file.file_url
	return path


def handle_notifications(doc, method):
	topic = frappe.db.get_value(
		"Discussion Topic",
		doc.topic,
		["reference_doctype", "reference_docname", "owner", "title"],
		as_dict=1,
	)
	if topic.reference_doctype not in ["Course Lesson", "LMS Batch"]:
		return
	create_notification_log(doc, topic)
	notify_mentions_on_portal(doc, topic)
	notify_mentions_via_email(doc, topic)


def create_notification_log(doc, topic):
	users = []
	if topic.reference_doctype == "Course Lesson":
		course = frappe.db.get_value("Course Lesson", topic.reference_docname, "course")
		course_title = frappe.db.get_value("LMS Course", course, "title")
		instructors = frappe.db.get_all(
			"Course Instructor", {"parent": course}, pluck="instructor"
		)

		if doc.owner != topic.owner:
			users.append(topic.owner)

		users += instructors
		subject = _("New reply on the topic {0} in course {1}").format(
			topic.title, course_title
		)
		link = get_lesson_url(course, get_lesson_index(topic.reference_docname))

	else:
		batch_title = frappe.db.get_value("LMS Batch", topic.reference_docname, "title")
		subject = _("New comment in batch {0}").format(batch_title)
		link = f"/batches/{topic.reference_docname}"
		moderators = frappe.get_all("Has Role", {"role": "Moderator"}, pluck="parent")
		users += moderators

	notification = frappe._dict(
		{
			"subject": subject,
			"email_content": doc.reply,
			"document_type": topic.reference_doctype,
			"document_name": topic.reference_docname,
			"for_user": topic.owner,
			"from_user": doc.owner,
			"type": "Alert",
			"link": link,
		}
	)

	make_notification_logs(notification, users)


def notify_mentions_on_portal(doc, topic):
	mentions = extract_mentions(doc.reply)
	if not mentions:
		return

	from_user_name = get_fullname(doc.owner)

	if topic.reference_doctype == "Course Lesson":
		course = frappe.db.get_value("Course Lesson", topic.reference_docname, "course")
		subject = _("{0} mentioned you in a comment in {1}").format(
			from_user_name, topic.title
		)
		link = get_lesson_url(course, get_lesson_index(topic.reference_docname))
	else:
		batch_title = frappe.db.get_value("LMS Batch", topic.reference_docname, "title")
		subject = _("{0} mentioned you in a comment in {1}").format(
			from_user_name, batch_title
		)
		link = f"/batches/{topic.reference_docname}"

	for user in mentions:
		notification = frappe._dict(
			{
				"subject": subject,
				"email_content": doc.reply,
				"document_type": topic.reference_doctype,
				"document_name": topic.reference_docname,
				"for_user": user,
				"from_user": doc.owner,
				"type": "Alert",
				"link": link,
			}
		)
		make_notification_logs(notification, user)


def notify_mentions_via_email(doc, topic):
	outgoing_email_account = frappe.get_cached_value(
		"Email Account", {"default_outgoing": 1, "enable_outgoing": 1}, "name"
	)
	if not outgoing_email_account or not frappe.conf.get("mail_login"):
		return

	mentions = extract_mentions(doc.reply)
	if not mentions:
		return

	sender_fullname = get_fullname(doc.owner)
	recipients = [
		frappe.db.get_value(
			"User",
			{"enabled": 1, "name": name},
			"email",
		)
		for name in mentions
	]
	subject = _("{0} mentioned you in a comment").format(sender_fullname)
	template = "mention_template"

	if topic.reference_doctype == "LMS Batch":
		link = f"/batches/{topic.reference_docname}#discussions"
	if topic.reference_doctype == "Course Lesson":
		course = frappe.db.get_value("Course Lesson", topic.reference_docname, "course")
		lesson_index = get_lesson_index(topic.reference_docname)
		link = get_lesson_url(course, lesson_index)

	args = {
		"sender": sender_fullname,
		"content": doc.reply,
		"link": link,
	}

	for recipient in recipients:
		frappe.sendmail(
			recipients=recipient,
			subject=subject,
			template=template,
			args=args,
			header=[subject, "green"],
			retry=3,
		)


def get_lesson_count(course):
	lesson_count = 0
	chapters = frappe.get_all("Chapter Reference", {"parent": course}, ["chapter"])
	for chapter in chapters:
		lesson_count += frappe.db.count("Lesson Reference", {"parent": chapter.chapter})

	return lesson_count


def get_all_memberships(member):
	return frappe.get_all(
		"LMS Enrollment",
		{"member": member},
		["name", "course", "batch_old", "current_lesson", "member_type", "progress"],
	)


def get_filtered_membership(course, memberships):
	current_membership = list(filter(lambda x: x.course == course, memberships))
	return current_membership[0] if len(current_membership) else None


def show_start_learing_cta(course, membership):

	if course.disable_self_learning or course.upcoming:
		return False
	if is_instructor(course.name):
		return False
	if course.status != "Approved":
		return False
	if not has_lessons(course):
		return False
	if not membership:
		return True


def has_lessons(course):
	lesson_exists = False
	chapter_exists = frappe.db.get_value(
		"Chapter Reference", {"parent": course.name}, ["name", "chapter"], as_dict=True
	)

	if chapter_exists:
		lesson_exists = frappe.db.exists(
			"Lesson Reference", {"parent": chapter_exists.chapter}
		)

	return lesson_exists


@frappe.whitelist(allow_guest=True)
def get_chart_data(
	chart_name,
	timespan="Select Date Range",
	timegrain="Daily",
	from_date=None,
	to_date=None,
):
	if not from_date:
		from_date = add_months(getdate(), -1)
	if not to_date:
		to_date = getdate()
	chart = frappe.get_doc("Dashboard Chart", chart_name)
	filters = [([chart.document_type, "docstatus", "<", 2, False])]
	doctype = chart.document_type
	datefield = chart.based_on
	value_field = chart.value_based_on or "1"
	from_date = get_datetime(from_date).strftime("%Y-%m-%d")
	to_date = get_datetime(to_date)

	filters.append([doctype, datefield, ">=", from_date, False])
	filters.append([doctype, datefield, "<=", to_date, False])

	data = frappe.db.get_all(
		doctype,
		fields=[f"{datefield} as _unit", f"SUM({value_field})", "COUNT(*)"],
		filters=filters,
		group_by="_unit",
		order_by="_unit asc",
		as_list=True,
	)

	result = get_result(data, timegrain, from_date, to_date, chart.chart_type)

	return {
		"labels": [
			format_date(get_period(r[0], timegrain), parse_day_first=True)
			if timegrain in ("Daily", "Weekly")
			else get_period(r[0], timegrain)
			for r in result
		],
		"datasets": [{"name": chart.name, "data": [r[1] for r in result]}],
	}


@frappe.whitelist(allow_guest=True)
def get_course_completion_data():
	all_membership = frappe.db.count("LMS Enrollment")
	completed = frappe.db.count("LMS Enrollment", {"progress": ["like", "%100%"]})

	return {
		"labels": ["Completed", "In Progress"],
		"datasets": [
			{
				"name": "Course Completion",
				"data": [completed, all_membership - completed],
			}
		],
	}


def get_telemetry_boot_info():
	POSTHOG_PROJECT_FIELD = "posthog_project_id"
	POSTHOG_HOST_FIELD = "posthog_host"

	if not frappe.conf.get(POSTHOG_HOST_FIELD) or not frappe.conf.get(
		POSTHOG_PROJECT_FIELD
	):
		return {}

	return {
		"posthog_host": frappe.conf.get(POSTHOG_HOST_FIELD),
		"posthog_project_id": frappe.conf.get(POSTHOG_PROJECT_FIELD),
		"enable_telemetry": 1,
	}


@frappe.whitelist()
def is_onboarding_complete():
	if not has_course_moderator_role():
		return {"is_onboarded": True}

	course_created = frappe.db.a_row_exists("LMS Course")
	chapter_created = frappe.db.a_row_exists("Course Chapter")
	lesson_created = frappe.db.a_row_exists("Course Lesson")

	if course_created and chapter_created and lesson_created:
		frappe.db.set_single_value("LMS Settings", "is_onboarding_complete", 1)

	return {
		"is_onboarded": frappe.db.get_single_value("LMS Settings", "is_onboarding_complete"),
		"course_created": course_created,
		"chapter_created": chapter_created,
		"lesson_created": lesson_created,
		"first_course": frappe.get_all("LMS Course", limit=1, order_by=None, pluck="name")[0]
		if course_created
		else None,
	}


def get_evaluator(course, batch):
	evaluator = None
	evaluator = frappe.db.get_value(
		"Batch Course",
		{"parent": batch, "course": course},
		"evaluator",
	)
	return evaluator


@frappe.whitelist()
def get_upcoming_evals(student, courses):
	upcoming_evals = frappe.get_all(
		"LMS Certificate Request",
		{
			"member": student,
			"course": ["in", courses],
			"date": [">=", frappe.utils.nowdate()],
		},
		["date", "start_time", "course", "evaluator", "google_meet_link"],
		order_by="date",
	)

	for evals in upcoming_evals:
		evals.course_title = frappe.db.get_value("LMS Course", evals.course, "title")
		evals.evaluator_name = frappe.db.get_value("User", evals.evaluator, "full_name")
	return upcoming_evals


def check_multicurrency(amount, currency, country=None, amount_usd=None):
	settings = frappe.get_single("LMS Settings")
	show_usd_equivalent = settings.show_usd_equivalent

	# Countries for which currency should not be converted
	exception_country = settings.exception_country
	exception_country = [country.country for country in exception_country]

	# Get users country
	if not country:
		country = frappe.db.get_value("Address", {"email_id": frappe.session.user}, "country")

	if not country:
		country = frappe.db.get_value("User", frappe.session.user, "country")

	if not country:
		country = get_country_code()

	# If the country is the one for which conversion is not needed then return as is
	if not country or (exception_country and country in exception_country):
		return amount, currency

	# If conversion is disabled from settings or the currency is already USD then return as is
	if not show_usd_equivalent or currency == "USD":
		return amount, currency

	# If Explicit USD price is given then return that without conversion
	if amount_usd and country and country not in exception_country:
		return amount_usd, "USD"

	# Conversion logic starts here. Exchange rate is fetched and amount is converted.
	exchange_rate = get_current_exchange_rate(currency, "USD")
	amount = amount * exchange_rate
	currency = "USD"

	# Check if the amount should be rounded and then apply rounding
	apply_rounding = settings.apply_rounding
	if apply_rounding and amount % 100 != 0:
		amount = amount + 100 - amount % 100

	return ceil(amount), currency


def apply_gst(amount, country=None):
	gst_applied = 0
	apply_gst = frappe.db.get_single_value("LMS Settings", "apply_gst")

	if not country:
		country = frappe.db.get_value("User", frappe.session.user, "country")

	if apply_gst and country == "India":
		gst_applied = amount * 0.18
		amount += gst_applied

	return amount, gst_applied


def create_membership(course, payment):
	membership = frappe.new_doc("LMS Enrollment")
	membership.update(
		{"member": frappe.session.user, "course": course, "payment": payment.name}
	)
	membership.save(ignore_permissions=True)
	return f"/lms/courses/{course}/learn/1-1"


def get_current_exchange_rate(source, target="USD"):
	url = f"https://api.frankfurter.app/latest?from={source}&to={target}"

	response = requests.request("GET", url)
	details = response.json()
	return details["rates"][target]


@frappe.whitelist()
def change_currency(amount, currency, country=None):
	amount = cint(amount)
	amount, currency = check_multicurrency(amount, currency, country)
	return fmt_money(amount, 0, currency)


@frappe.whitelist(allow_guest=True)
def get_courses():
	"""Returns the list of courses."""
	courses = []
	course_list = frappe.get_all("LMS Course", pluck="name")
	for course in course_list:
		courses.append(get_course_details(course))

	courses = get_categorized_courses(courses)
	return courses


@frappe.whitelist(allow_guest=True)
def get_course_details(course):
	course_details = frappe.db.get_value(
		"LMS Course",
		course,
		[
			"name",
			"title",
			"tags",
			"description",
			"image",
			"video_link",
			"short_introduction",
			"published",
			"upcoming",
			"featured",
			"disable_self_learning",
			"published_on",
			"category",
			"status",
			"paid_course",
			"course_price",
			"currency",
			"amount_usd",
			"enable_certification",
			"lessons",
			"enrollments",
			"rating",
		],
		as_dict=1,
	)
	course_details.tags = course_details.tags.split(",") if course_details.tags else []

	course_details.instructors = get_instructors(course_details.name)
	if course_details.paid_course:
		"""course_details.course_price, course_details.currency = check_multicurrency(
		        course_details.course_price, course_details.currency, None, course_details.amount_usd
		)"""
		course_details.price = fmt_money(
			course_details.course_price, 0, course_details.currency
		)

	if frappe.session.user == "Guest":
		course_details.membership = None
		course_details.is_instructor = False
	else:
		course_details.membership = frappe.db.get_value(
			"LMS Enrollment",
			{"member": frappe.session.user, "course": course_details.name},
			["name", "course", "current_lesson", "progress", "member"],
			as_dict=1,
		)
		course_details.is_instructor = is_instructor(course_details.name)

	if course_details.membership and course_details.membership.current_lesson:
		course_details.current_lesson = get_lesson_index(
			course_details.membership.current_lesson
		)

	return course_details


def get_categorized_courses(courses):
	live, upcoming, new, enrolled, created, under_review = [], [], [], [], [], []

	for course in courses:
		if course.status == "Under Review":
			under_review.append(course)
		elif course.published and course.upcoming:
			upcoming.append(course)
		elif course.published:
			live.append(course)

		if (
			course.published
			and not course.upcoming
			and course.published_on > add_months(getdate(), -3)
		):
			new.append(course)

		if course.membership:
			enrolled.append(course)
		elif course.is_instructor:
			created.append(course)

		categories = [live, enrolled, created]
		for category in categories:
			category.sort(key=lambda x: cint(x.enrollments), reverse=True)

		live.sort(key=lambda x: x.featured, reverse=True)

	return {
		"live": live,
		"new": new,
		"upcoming": upcoming,
		"enrolled": enrolled,
		"created": created,
		"under_review": under_review,
	}


@frappe.whitelist(allow_guest=True)
def get_course_outline(course, progress=False):
	"""Returns the course outline."""
	outline = []
	chapters = frappe.get_all(
		"Chapter Reference", {"parent": course}, ["chapter", "idx"], order_by="idx"
	)
	for chapter in chapters:
		chapter_details = frappe.db.get_value(
			"Course Chapter",
			chapter.chapter,
			["name", "title", "is_scorm_package", "launch_file", "scorm_package"],
			as_dict=True,
		)
		chapter_details["idx"] = chapter.idx
		chapter_details.lessons = get_lessons(course, chapter_details, progress=progress)

		if chapter_details.is_scorm_package:
			chapter_details.scorm_package = frappe.db.get_value(
				"File",
				chapter_details.scorm_package,
				["file_name", "file_size", "file_url"],
				as_dict=1,
			)

		outline.append(chapter_details)
	return outline


@frappe.whitelist(allow_guest=True)
def get_lesson(course, chapter, lesson):
	chapter_name = frappe.db.get_value(
		"Chapter Reference", {"parent": course, "idx": chapter}, "chapter"
	)
	lesson_name = frappe.db.get_value(
		"Lesson Reference", {"parent": chapter_name, "idx": lesson}, "lesson"
	)
	lesson_details = frappe.db.get_value(
		"Course Lesson",
		lesson_name,
		["include_in_preview", "title", "is_scorm_package"],
		as_dict=1,
	)
	if not lesson_details or lesson_details.is_scorm_package:
		return {}

	membership = get_membership(course)
	course_title = frappe.db.get_value("LMS Course", course, "title")
	if (
		not lesson_details.include_in_preview
		and not membership
		and not has_course_moderator_role()
		and not is_instructor(course)
	):
		return {"no_preview": 1, "title": lesson_details.title, "course_title": course_title}

	lesson_details = frappe.db.get_value(
		"Course Lesson",
		lesson_name,
		[
			"name",
			"title",
			"include_in_preview",
			"body",
			"creation",
			"youtube",
			"quiz_id",
			"question",
			"file_type",
			"instructor_notes",
			"course",
			"content",
			"instructor_content",
		],
		as_dict=True,
	)

	if frappe.session.user == "Guest":
		progress = 0
	else:
		progress = get_progress(course, lesson_details.name)

	lesson_details.rendered_content = render_html(lesson_details)
	neighbours = get_neighbour_lesson(course, chapter, lesson)
	lesson_details.next = neighbours["next"]
	lesson_details.progress = progress
	lesson_details.prev = neighbours["prev"]
	lesson_details.membership = membership
	lesson_details.instructors = get_instructors(course)
	lesson_details.course_title = course_title
	return lesson_details


def get_neighbour_lesson(course, chapter, lesson):
	numbers = []
	current = f"{chapter}.{lesson}"
	chapters = frappe.get_all("Chapter Reference", {"parent": course}, ["idx", "chapter"])
	for chapter in chapters:
		lessons = frappe.get_all("Lesson Reference", {"parent": chapter.chapter}, pluck="idx")
		for lesson in lessons:
			numbers.append(f"{chapter.idx}.{lesson}")

	tuples_list = [tuple(int(x) for x in s.split(".")) for s in numbers]
	sorted_tuples = sorted(tuples_list)
	sorted_numbers = [".".join(str(num) for num in t) for t in sorted_tuples]
	index = sorted_numbers.index(current)

	return {
		"prev": sorted_numbers[index - 1] if index - 1 >= 0 else None,
		"next": sorted_numbers[index + 1] if index + 1 < len(sorted_numbers) else None,
	}


@frappe.whitelist(allow_guest=True)
def get_batches():
	batches = []
	filters = {}
	if frappe.session.user == "Guest":
		filters.update({"start_date": [">=", getdate()], "published": 1})
	batch_list = frappe.get_all("LMS Batch", filters)

	for batch in batch_list:
		batches.append(get_batch_details(batch.name))

	batches = categorize_batches(batches)
	return batches


@frappe.whitelist(allow_guest=True)
def get_batch_details(batch):
	batch_details = frappe.db.get_value(
		"LMS Batch",
		batch,
		[
			"name",
			"title",
			"description",
			"batch_details",
			"batch_details_raw",
			"start_date",
			"end_date",
			"start_time",
			"end_time",
			"seat_count",
			"published",
			"amount",
			"amount_usd",
			"currency",
			"paid_batch",
			"evaluation_end_date",
			"allow_self_enrollment",
			"timezone",
			"category",
		],
		as_dict=True,
	)

	batch_details.instructors = get_instructors(batch)

	batch_details.courses = frappe.get_all(
		"Batch Course", filters={"parent": batch}, fields=["course", "title", "evaluator"]
	)
	batch_details.students = frappe.get_all(
		"Batch Student", {"parent": batch}, pluck="student"
	)
	if batch_details.paid_batch and batch_details.start_date >= getdate():
		batch_details.amount, batch_details.currency = check_multicurrency(
			batch_details.amount, batch_details.currency, None, batch_details.amount_usd
		)
		batch_details.price = fmt_money(batch_details.amount, 0, batch_details.currency)

	if batch_details.seat_count:
		batch_details.seats_left = batch_details.seat_count - len(batch_details.students)

	return batch_details


def categorize_batches(batches):
	upcoming, archived, private, enrolled = [], [], [], []

	for batch in batches:
		if not batch.published:
			private.append(batch)
		elif getdate(batch.start_date) < getdate():
			archived.append(batch)
		elif (
			getdate(batch.start_date) == getdate() and get_time_str(batch.start_time) < nowtime()
		):
			archived.append(batch)
		else:
			upcoming.append(batch)

		if frappe.session.user != "Guest":
			if frappe.db.exists(
				"Batch Student", {"student": frappe.session.user, "parent": batch.name}
			):
				enrolled.append(batch)

	categories = [archived, private, enrolled]
	for category in categories:
		category.sort(key=lambda x: x.start_date, reverse=True)

	upcoming.sort(key=lambda x: x.start_date)
	return {
		"upcoming": upcoming,
		"archived": archived,
		"private": private,
		"enrolled": enrolled,
	}


def get_country_code():
	ip = frappe.local.request_ip
	res = requests.get(f"http://ip-api.com/json/{ip}")

	try:
		data = res.json()
		if data.get("status") != "fail":
			return frappe.db.get_value("Country", {"code": data.get("countryCode")}, "name")
	except Exception:
		pass
	return


@frappe.whitelist()
def get_question_details(question):
	fields = ["question", "type", "multiple"]
	for i in range(1, 5):
		fields.append(f"option_{i}")
		fields.append(f"explanation_{i}")
		fields.append(f"is_correct_{i}")

	question_details = frappe.db.get_value("LMS Question", question, fields, as_dict=1)
	return question_details


@frappe.whitelist(allow_guest=True)
def get_batch_courses(batch):
	courses = []
	course_list = frappe.get_all("Batch Course", {"parent": batch}, ["name", "course"])

	for course in course_list:
		details = get_course_details(course.course)
		details.batch_course = course.name
		courses.append(details)

	return courses


@frappe.whitelist()
def get_assessments(batch, member=None):
	if not member:
		member = frappe.session.user

	assessments = frappe.get_all(
		"LMS Assessment",
		{"parent": batch},
		["name", "assessment_type", "assessment_name"],
	)

	for assessment in assessments:
		if assessment.assessment_type == "LMS Assignment":
			assessment = get_assignment_details(assessment, member)

		elif assessment.assessment_type == "LMS Quiz":
			assessment = get_quiz_details(assessment, member)

	return assessments


def get_assignment_details(assessment, member):
	assessment.title = frappe.db.get_value(
		"LMS Assignment", assessment.assessment_name, "title"
	)

	existing_submission = frappe.db.exists(
		{
			"doctype": "LMS Assignment Submission",
			"member": member,
			"assignment": assessment.assessment_name,
		}
	)
	assessment.completed = False
	if existing_submission:
		assessment.submission = frappe.db.get_value(
			"LMS Assignment Submission",
			existing_submission,
			["name", "status", "comments"],
			as_dict=True,
		)
		assessment.completed = True
		assessment.status = assessment.submission.status
	else:
		assessment.status = "Not Attempted"
		assessment.color = "red"

	assessment.edit_url = f"/assignments/{assessment.assessment_name}"
	submission_name = existing_submission if existing_submission else "new-submission"
	assessment.url = (
		f"/assignment-submission/{assessment.assessment_name}/{submission_name}"
	)

	return assessment


def get_quiz_details(assessment, member):
	assessment_details = frappe.db.get_value(
		"LMS Quiz", assessment.assessment_name, ["title", "passing_percentage"], as_dict=1
	)
	assessment.title = assessment_details.title

	existing_submission = frappe.get_all(
		"LMS Quiz Submission",
		{
			"member": member,
			"quiz": assessment.assessment_name,
		},
		["name", "score", "percentage"],
		order_by="percentage desc",
	)

	if len(existing_submission):
		assessment.submission = existing_submission[0]
		assessment.completed = True
		assessment.status = assessment.submission.score
	else:
		assessment.status = "Not Attempted"
		assessment.color = "red"
		assessment.completed = False

	assessment.edit_url = f"/quizzes/{assessment.assessment_name}"
	submission_name = (
		existing_submission[0].name if len(existing_submission) else "new-submission"
	)
	assessment.url = f"/quiz-submission/{assessment.assessment_name}/{submission_name}"

	return assessment


@frappe.whitelist()
def get_batch_students(batch):
	students = []
	students_list = frappe.get_all(
		"Batch Student", filters={"parent": batch}, fields=["student", "name"]
	)

	batch_courses = frappe.get_all("Batch Course", {"parent": batch}, ["course", "title"])
	assessments = frappe.get_all(
		"LMS Assessment",
		filters={"parent": batch},
		fields=["name", "assessment_type", "assessment_name"],
	)

	for student in students_list:
		courses_completed = 0
		assessments_completed = 0
		detail = frappe.db.get_value(
			"User",
			student.student,
			["full_name", "email", "username", "last_active", "user_image"],
			as_dict=True,
		)
		detail.last_active = format_datetime(detail.last_active, "dd MMM YY")
		detail.name = student.name
		detail.courses = frappe._dict()
		detail.assessments = frappe._dict()

		""" Iterate through courses and track their progress """
		for course in batch_courses:
			progress = frappe.db.get_value(
				"LMS Enrollment", {"course": course.course, "member": student.student}, "progress"
			)
			detail.courses[course.title] = progress
			if progress == 100:
				courses_completed += 1

		""" Iterate through assessments and track their progress """
		for assessment in assessments:
			title = frappe.db.get_value(
				assessment.assessment_type, assessment.assessment_name, "title"
			)
			status = has_submitted_assessment(
				assessment.assessment_name, assessment.assessment_type, student.student
			)
			detail.assessments[title] = status
			if status not in ["Not Attempted", 0]:
				assessments_completed += 1

		detail.courses_completed = courses_completed
		detail.assessments_completed = assessments_completed
<<<<<<< HEAD

		if len(batch_courses) or len(assessments):
=======
		if len(batch_courses) + len(assessments):
>>>>>>> 068718aa
			detail.progress = flt(
				(
					(courses_completed + assessments_completed)
					/ (len(batch_courses) + len(assessments))
					* 100
				),
				2,
			)
		else:
			detail.progress = 0

		students.append(detail)

	return students


def has_submitted_assessment(assessment, assessment_type, member=None):
	if not member:
		member = frappe.session.user

	if assessment_type == "LMS Assignment":
		doctype = "LMS Assignment Submission"
		docfield = "assignment"
		fields = ["status"]
		not_attempted = "Not Attempted"
	elif assessment_type == "LMS Quiz":
		doctype = "LMS Quiz Submission"
		docfield = "quiz"
		fields = ["percentage"]
		not_attempted = 0

	filters = {}
	filters[docfield] = assessment
	filters["member"] = member

	attempt = frappe.db.exists(doctype, filters)
	if attempt:
		attempt_details = frappe.db.get_value(doctype, filters, fields)
		return attempt_details
	else:
		return not_attempted


@frappe.whitelist()
def get_discussion_topics(doctype, docname, single_thread):
	if single_thread:
		filters = {
			"reference_doctype": doctype,
			"reference_docname": docname,
		}
		topic = frappe.db.exists("Discussion Topic", filters)
		if topic:
			return frappe.db.get_value("Discussion Topic", topic, ["name"], as_dict=1)
		else:
			return create_discussion_topic(doctype, docname)
	topics = frappe.get_all(
		"Discussion Topic",
		{
			"reference_doctype": doctype,
			"reference_docname": docname,
		},
		["name", "title", "owner", "creation", "modified"],
		order_by="creation desc",
	)

	for topic in topics:
		topic.user = frappe.db.get_value(
			"User", topic.owner, ["full_name", "user_image"], as_dict=True
		)

	return topics


def create_discussion_topic(doctype, docname):
	doc = frappe.new_doc("Discussion Topic")
	doc.update(
		{
			"title": docname,
			"reference_doctype": doctype,
			"reference_docname": docname,
		}
	)
	doc.insert()
	return doc


@frappe.whitelist()
def get_discussion_replies(topic):
	replies = frappe.get_all(
		"Discussion Reply",
		{
			"topic": topic,
		},
		["name", "owner", "creation", "modified", "reply"],
		order_by="creation",
	)

	for reply in replies:
		reply.user = frappe.db.get_value(
			"User", reply.owner, ["full_name", "user_image"], as_dict=True
		)

	return replies


@frappe.whitelist()
def get_order_summary(doctype, docname, country=None):
	if doctype == "LMS Course":
		details = frappe.db.get_value(
			"LMS Course",
			docname,
			["title", "name", "paid_course", "course_price as amount", "currency", "amount_usd"],
			as_dict=True,
		)

		if not details.paid_course:
			raise frappe.throw(_("This course is free."))

	else:
		details = frappe.db.get_value(
			"LMS Batch",
			docname,
			["title", "name", "paid_batch", "amount", "currency", "amount_usd"],
			as_dict=True,
		)

		if not details.paid_batch:
			raise frappe.throw(_("To join this batch, please contact the Administrator."))

	details.amount, details.currency = check_multicurrency(
		details.amount, details.currency, country, details.amount_usd
	)
	details.original_amount = details.amount
	details.original_amount_formatted = fmt_money(details.amount, 0, details.currency)

	if details.currency == "INR":
		details.amount, details.gst_applied = apply_gst(details.amount, country)
		details.gst_amount_formatted = fmt_money(details.gst_applied, 0, details.currency)

	details.total_amount_formatted = fmt_money(details.amount, 0, details.currency)
	return details


@frappe.whitelist()
def get_lesson_creation_details(course, chapter, lesson):
	chapter_name = frappe.db.get_value(
		"Chapter Reference", {"parent": course, "idx": chapter}, "chapter"
	)
	lesson_name = frappe.db.get_value(
		"Lesson Reference", {"parent": chapter_name, "idx": lesson}, "lesson"
	)

	if lesson_name:
		lesson_details = frappe.db.get_value(
			"Course Lesson",
			lesson_name,
			[
				"name",
				"title",
				"include_in_preview",
				"body",
				"content",
				"instructor_notes",
				"instructor_content",
				"youtube",
				"quiz_id",
			],
			as_dict=1,
		)

	return {
		"course_title": frappe.db.get_value("LMS Course", course, "title"),
		"chapter": frappe.db.get_value(
			"Course Chapter", chapter_name, ["title", "name"], as_dict=True
		),
		"lesson": lesson_details if lesson_name else None,
	}


@frappe.whitelist()
def get_roles(name):
	frappe.only_for("Moderator")
	return {
		"moderator": has_course_moderator_role(name),
		"course_creator": has_course_instructor_role(name),
		"batch_evaluator": has_course_evaluator_role(name),
		"lms_student": has_student_role(name),
	}


def publish_notifications(doc, method):
	frappe.publish_realtime(
		"publish_lms_notifications", user=doc.for_user, after_commit=True
	)


def update_payment_record(doctype, docname):
	request = frappe.get_all(
		"Integration Request",
		{
			"reference_doctype": doctype,
			"reference_docname": docname,
			"owner": frappe.session.user,
		},
		order_by="creation desc",
		limit=1,
	)

	if len(request):
		data = frappe.db.get_value("Integration Request", request[0].name, "data")
		data = frappe._dict(json.loads(data))

		payment_gateway = data.get("payment_gateway")
		if payment_gateway == "Razorpay":
			payment_id = "razorpay_payment_id"
		elif "Stripe" in payment_gateway:
			payment_id = "stripe_token_id"
		else:
			payment_id = "order_id"

		frappe.db.set_value(
			"LMS Payment",
			data.payment,
			{
				"payment_received": 1,
				"payment_id": data.get(payment_id),
				"order_id": data.get("order_id"),
			},
		)

		try:
			if doctype == "LMS Course":
				enroll_in_course(data.payment, docname)
			else:
				enroll_in_batch(docname, data.payment)
		except Exception as e:
			frappe.log_error(frappe.get_traceback(), _("Enrollment Failed"))


def enroll_in_course(payment_name, course):
	if not frappe.db.exists(
		"LMS Enrollment", {"member": frappe.session.user, "course": course}
	):
		enrollment = frappe.new_doc("LMS Enrollment")
		payment = frappe.db.get_value(
			"LMS Payment", payment_name, ["name", "source"], as_dict=True
		)

		enrollment.update(
			{
				"member": frappe.session.user,
				"course": course,
				"payment": payment.name,
			}
		)
		enrollment.save(ignore_permissions=True)


@frappe.whitelist()
def enroll_in_batch(batch, payment_name=None):
	if not frappe.db.exists(
		"Batch Student", {"parent": batch, "student": frappe.session.user}
	):
		student = frappe.new_doc("Batch Student")
		current_count = frappe.db.count("Batch Student", {"parent": batch})

		student.update(
			{
				"student": frappe.session.user,
				"parent": batch,
				"parenttype": "LMS Batch",
				"parentfield": "students",
				"idx": current_count + 1,
			}
		)

		if payment_name:
			payment = frappe.db.get_value(
				"LMS Payment", payment_name, ["name", "source"], as_dict=True
			)
			student.update(
				{
					"payment": payment.name,
					"source": payment.source,
				}
			)

		student.save(ignore_permissions=True)


@frappe.whitelist()
def get_programs():
	if (
		has_course_moderator_role()
		or has_course_instructor_role()
		or has_course_evaluator_role()
	):
		programs = frappe.get_all("LMS Program", fields=["name"])
	else:
		programs = frappe.get_all(
			"LMS Program Member", {"member": frappe.session.user}, ["parent as name", "progress"]
		)

	for program in programs:
		program_courses = frappe.get_all(
			"LMS Program Course", {"parent": program.name}, ["course"], order_by="idx"
		)
		program.courses = []
		previous_progress = 0
		for i, course in enumerate(program_courses):
			details = get_course_details(course.course)
			if i == 0:
				details.eligible = True
			elif previous_progress == 100:
				details.eligible = True
			else:
				details.eligible = False

			previous_progress = details.membership.progress if details.membership else 0
			program.courses.append(details)

		program.members = frappe.db.count("LMS Program Member", {"parent": program.name})

	return programs


@frappe.whitelist()
def enroll_in_program_course(program, course):
	enrollment = frappe.db.exists(
		"LMS Enrollment", {"member": frappe.session.user, "course": course}
	)

	if enrollment:
		enrollment = frappe.db.get_value(
			"LMS Enrollment", enrollment, ["name", "current_lesson"], as_dict=1
		)
		enrollment.current_lesson = get_lesson_index(enrollment.current_lesson)
		return enrollment

	program_courses = frappe.get_all(
		"LMS Program Course", {"parent": program}, ["course", "idx"], order_by="idx"
	)
	current_course_idx = [
		program_course.idx
		for program_course in program_courses
		if program_course.course == course
	][0]

	for program_course in program_courses:
		if program_course.idx < current_course_idx:
			enrollment = frappe.db.get_value(
				"LMS Enrollment",
				{"member": frappe.session.user, "course": program_course.course},
				["name", "progress"],
				as_dict=1,
			)
			if enrollment and enrollment.progress != 100:
				frappe.throw(
					_("Please complete the previous courses in the program to enroll in this course.")
				)
			elif not enrollment:
				frappe.throw(
					_("Please complete the previous courses in the program to enroll in this course.")
				)
			else:
				continue

	enrollment = frappe.new_doc("LMS Enrollment")
	enrollment.update(
		{
			"member": frappe.session.user,
			"course": course,
		}
	)
	enrollment.save()
	return enrollment<|MERGE_RESOLUTION|>--- conflicted
+++ resolved
@@ -1487,12 +1487,7 @@
 
 		detail.courses_completed = courses_completed
 		detail.assessments_completed = assessments_completed
-<<<<<<< HEAD
-
-		if len(batch_courses) or len(assessments):
-=======
 		if len(batch_courses) + len(assessments):
->>>>>>> 068718aa
 			detail.progress = flt(
 				(
 					(courses_completed + assessments_completed)
