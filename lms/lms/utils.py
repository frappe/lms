--- conflicted
+++ resolved
@@ -1163,7 +1163,6 @@
 	return fmt_money(amount, 0, currency)
 
 
-<<<<<<< HEAD
 @frappe.whitelist(allow_guest=True)
 def get_courses():
 	"""Returns the list of courses."""
@@ -1389,7 +1388,8 @@
 		"private": private,
 		"enrolled": enrolled,
 	}
-=======
+
+
 def get_country_code():
 	ip = frappe.local.request_ip
 	res = requests.get(f"http://ip-api.com/json/{ip}")
@@ -1400,5 +1400,4 @@
 			return frappe.db.get_value("Country", {"code": data.get("countryCode")}, "name")
 	except Exception:
 		pass
-	return
->>>>>>> f40fbaed
+	return