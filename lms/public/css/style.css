--- conflicted
+++ resolved
@@ -2292,11 +2292,6 @@
 	left: 0;
 }
 
-<<<<<<< HEAD
-.course-filter {
-
-}
-=======
 .form-section .section-head {
 	margin-bottom: var(--margin-sm);
 	font-weight: 700;
@@ -2306,4 +2301,3 @@
 .form-column:first-child {
 	padding-right: 1rem !important;
 }
->>>>>>> e23cfac5
