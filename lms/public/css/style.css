--- conflicted
+++ resolved
@@ -2337,11 +2337,10 @@
 	margin-bottom: 1rem;
 }
 
-<<<<<<< HEAD
 .batch-course-list .cards-parent {
 	row-gap: 3rem
-=======
+}
+
 .embed-tool__caption {
 	display: none;
->>>>>>> 93db8230
 }