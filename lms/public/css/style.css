:root {
	--text-3-5xl: 24px;
	--text-3-8xl: 34px;
	--text-4xl: 36px;
}

body {
	font-size: var(--text-base);
}

.nav-link .course-list-count {
	border-radius: var(--border-radius-md);
	padding: 0 0.3rem;
	font-size: var(--text-sm);
	border: 1px solid var(--gray-600)
}

.nav-link.active .course-list-count {
	border: 1px solid var(--primary-color)
}

.page-title {
	font-size: 1.25rem;
	font-weight: 600;
	color: var(--gray-900);
	line-height: 160%;
	letter-spacing: 0.005em;
}

.sticky {
	position: sticky;
	top: -1px;
	z-index: 100;
}

.is-pinned {
	background: #FFFFFF;
	padding: 0.5rem 0;
	border-bottom: 1px solid var(--gray-300);
}

.field-parent {
	margin-top: 2rem;
}

.field-group .frappe-control .ql-editor:not(.read-mode) {
	background-color: #FFFFFF;
}

.ql-toolbar.ql-snow, .ql-container.ql-snow {
	border: 1px solid var(--gray-300);
}

.rating .icon {
	background: var(--gray-200);
	border-radius: var(--border-radius-md);
	padding: var(--padding-xs);
}

.rating .star-click {
	--star-fill: var(--orange-500);
	background: var(--gray-200);
	border-radius: var(--border-radius-md);
	padding: var(--padding-xs);
}

.cta-parent {
	display: flex;
	margin-bottom: 1rem;
}

.all-cta {
	flex: 1
}

.field-label {
	color: var(--gray-900);
	font-weight: 500;
}

.field-input {
	border: 1px solid var(--gray-300);
	border-radius: var(--border-radius-md);
	padding: 0.5rem;
	width: 100%;
	margin-top: 0.25rem;
}

.field-input:focus-visible {
	outline: none;
}

.field-input .form-control {
	color: initial;
	background-color: inherit;
	padding: 0;
	height: inherit;
	cursor: pointer;
}

.field-group {
	margin-bottom: 1.5rem;
}

.field-description {
	font-size: var(--text-md);
}

.invisible-input {
	border: none;
}

.invisible-input:focus-visible {
	outline: none;
}

.image-preview {
	width: 280px;
	height: 178px;
	border-radius: var(--border-radius-md);
	border: 1px solid var(--gray-300);
	margin-top: 1rem;
}

textarea.field-input {
	height: 300px;
}

.outline-lesson {
	padding: 0.75rem 0;
	border-bottom: 1px solid var(--gray-300);
}

.outline-lesson:last-of-type {
	border-bottom: none;
}

.outline-lesson .level, .chapter-container .level {
	justify-content: start;
}

.icon-bg {
	background: var(--gray-100);
	padding: 0.5rem;
	border-radius: var(--border-radius-md);
	margin: 0 0.5rem;
}

.quiz-modal {
	min-height: 500px;
}

.ce-block__content {
	max-width: 100%;
	padding: 0 0.5rem;
	margin: 0;
}

.ce-toolbar__content {
	position: unset;
}

.lesson-editor {
	border: 1px solid var(--gray-300);
	border-radius: var(--border-radius-md);
	padding-top: 0.5rem;
}

.lesson-parent .breadcrumb {
	border-bottom: 1px solid var(--gray-300);
	margin-bottom: 2rem;
	padding-bottom: 1rem;
}

.form-width {
	width: 50%;
}

@media (max-width: 768px) {
	.form-width {
		width: 75%;
	}
}

.clickable {
	color: var(--gray-900);
	font-weight: 500;
}

.clickable:hover {
	color: var(--gray-900);
	text-decoration: none;
	cursor: pointer;
}

.question-row .ql-editor.read-mode p:hover {
	cursor: pointer;
}

.question-row .ql-editor.read-mode p {
	display: none;
}

.question-row .ql-editor.read-mode p:first-child {
	display: block;
}

.codex-editor path {
	stroke: var(--gray-800);
}

.drag-handle {
	cursor: move;
}

.edit-header {
	display: flex;
	align-items: center;
	justify-content: space-between;
}

.btn-default:not(:disabled):not(.disabled).active {
	color: white;
	background-color: var(--primary);
	border: none;
}

.field-label.reqd::after {
	content: " *";
	color: var(--red-400);
}

.error-message {
	color: var(--red-500);
	font-size: var(--text-sm);
}

.lessons {
	margin-left: 1.5rem;
}

input[type=checkbox] {
	appearance: auto;
	position: relative;
	width: var(--checkbox-size) !important;
	height: var(--checkbox-size);
	margin-right: var(--checkbox-right-margin)!important;
	background-repeat: no-repeat;
	background-position: center;
	border: 1px solid var(--gray-400);
	box-sizing: border-box;
	box-shadow: 0 1px 2px #0000001a;
	border-radius: 4px;
	-webkit-appearance: none;
	-webkit-print-color-adjust: exact;
}

.course-image {
  height: 168px;
  width: 100%;
  background-size: cover;
  background-position: center;
  background-repeat: no-repeat;
}

.default-image {
  background-color: var(--avatar-frame-bg);
  color: var(--avatar-frame-color);
  display: flex;
  flex-direction: column;
}

.default-image-text {
  display: flex;
  flex: 1;
  align-self: center;
  justify-content: normal;
  font-size: 7rem;
  font-weight: bold;
}

.course-tags {
  display: flex;
  position: relative;
  top: 1rem;
  left: 1rem;
}

.course-image .course-tags {
	width: fit-content;
}

.course-card-pills {
	background: #ffffff;
	margin-left: 0;
	margin-right: 0.5rem;
	border-radius: var(--border-radius);
	padding: 3.5px 8px;
	font-size: 11px;
	text-align: center;
	letter-spacing: 0.011em;
	text-transform: uppercase;
	font-weight: 600;
	color: var(--gray-900);
	width: fit-content;
	border: 1px solid var(--gray-300);
}

.dark-pills {
	background: rgba(25, 39, 52, 0.8);
	color: #ffffff;
}
.dark-pills img {
	width: 0.75rem;
	height: 0.75rem;
}

.common-page-style {
	padding: 1.25rem 0 5rem;
	font-size: var(--text-base);
}

.common-card-style {
	display: flex;
	background: #FFFFFF;
	border-radius: var(--border-radius-md);
	position: relative;
	border: 1px solid var(--gray-300);
	box-shadow: var(--shadow-inset);
}

.course-card {
  flex-direction: column;
  height: 100%;
  min-height: 350px;
  overflow: auto;
}

.muted-text {
  font-size: 12px;
  line-height: 135%;
}

.course-card-meta {
  display: flex;
  align-items: center;
  justify-content: space-between;
  font-size: var(--text-base);
  color: var(--gray-900);
  margin-bottom: 0.5rem;
}

.icon {
  margin: 0;
}

.lesson-links .icon {
  stroke: none;
}

.onboarding-parent .icon {
	stroke: none;
}

.course-card-content {
  padding: 1rem;
  display: flex;
  flex-direction: column;
  flex: 1 1 auto;
  color: var(--text-color);
}

.course-card-title {
	font-weight: 600;
	color: var(--gray-900);
	font-size: 1.125rem;
}

.short-introduction {
	display: -webkit-box;
	-webkit-line-clamp: 2;
	-webkit-box-orient: vertical;
	text-overflow: ellipsis;
	width: 100%;
	overflow: hidden;
	margin-bottom: 1.25rem;
}

.card-divider {
  border-top: 1px solid var(--gray-300);
  margin-bottom: 1rem;
}

.card-divider-dark {
  border-top: 1px solid #C8CFD5;
  margin-bottom: 16px;
}

.course-instructor {
  margin-left: 0.5rem;
  font-size: var(--text-base);
}

@media (max-width: 400px) {
  .course-instructor {
	margin-left: 0;
  }
}

.course-student-count {
  display: flex;
  font-size: var(--text-base);
  float: right;
  color: var(--gray-900);
}

.course-card-footer {
	display: flex;
	justify-content: space-between;
	margin-top: auto;
}

.course-price {
	font-weight: 500;
}

.view-course-link {
  height: 32px;
  border-radius: var(--border-radius-sm);
  font-size: 12px;
  padding: 8px 0px 8px;
  text-align: center;
  line-height: 135%;
  cursor: pointer;
}

.cards-parent {
  display: grid;
  grid-template-columns: repeat(auto-fill, minmax(300px, 1fr));
  grid-gap: 2rem;
  align-items: center;
}

@media (max-width: 767px) {
  .cards-parent {
	grid-template-columns: repeat(auto-fill, minmax(300px, 1fr));
	-moz-column-gap: 16px;
	column-gap: 16px;
	row-gap: 16px;
  }
}

@media (max-width: 375px) {
  .cards-parent {
	grid-template-columns: repeat(auto-fill, minmax(100%, 1fr));
	-moz-column-gap: 24px;
	column-gap: 24px;
	row-gap: 24px;
  }
}

@media (min-width: 576px) and (max-width: 992px) {
  .container {
	padding-left: 1rem;
	padding-right: 1rem;
  }
}

.button-links {
  color: inherit;
}

.button-links:hover {
  text-decoration: none;
  color: inherit;
}

.icon-background {
  border-radius: 50%;
  padding: 3px;
  width: 24px;
  height: 24px;
}

.review-card {
  display: flex;
  flex-direction: column;
  height: 100%;
}

.review-content {
  margin: 1rem 0 0 3.5rem;
  color: var(--gray-700);
}

.custom-checkbox>label>.empty-checkbox {
  height: 1.5rem;
  width: 1.5rem;
  border: 1px solid black;
  border-radius: var(--border-radius-md);
}

.empty-checkbox {
  margin-right: 0.5rem;
}

.custom-checkbox>label>input:checked+.empty-checkbox {
  background: url(/assets/lms/icons/tick.svg);
  background-repeat: no-repeat;
  background-position: center center;
}

.quiz-label {

}

.quiz-label p {
  display: inline;
}

.option-row {
	display: flex;
	align-items: center;
	flex: 1;
	margin-bottom: 0;
	padding: 0.75rem;
	border: 1px solid var(--gray-200);
	border-radius: var(--border-radius-lg);
	cursor:pointer;
	background-color: var(--gray-100);
}

.active-option .option-row {
	background-color: var(--blue-50);
	border: 1px solid var(--blue-500);
}

.course-card-wide {
	width: 50%;
	margin-bottom: 2rem;
}

@media (max-width: 1000px) {
  .course-card-wide {
	width: 75%;
	margin: 0 auto 2rem;
  }
}

@media (max-width: 768px) {
  .course-card-wide {
	width: 100%;
	margin: 0 0 2rem;
  }
}

.course-card-instructors {
	display: flex;
	align-items: center;
}

.course-card-wide-content {
  display: flex;
  flex-direction: column;
  flex: 2;
  justify-content: space-between;
}

.course-card-wide-title {
  font-weight: 700;
  font-size: var(--text-4xl);
  line-height: 44px;
  color: var(--gray-900);
  margin: 0.25rem 0;
}

.wide-button {
	padding: 0.3rem 4rem;
	width: 100%;
}

@media (max-width: 768px) {
	.wide-button {
		padding: 0.3rem 4rem;
	}
}

.course-home-page .course-home-outline {
	padding-bottom: 4rem;
}

.course-home-page {
  background-color: #FFFFFF;
  padding-top: 2.5rem;
}

.chapter-title {
	cursor: pointer;
	border-radius: var(--border-radius-lg);
	color: var(--gray-900);
	display: flex;
	align-items: center;
	padding-bottom: 0.25rem;
	padding-right: 0.5rem;
	font-size: var(--text-lg);
}

.chapter-title:last-child {
	padding-bottom: 0;
}

.chapter-description {
	color: var(--gray-900);
	font-size: var(--text-sm);
	margin-left: 2rem;
	margin-bottom: 0.5rem;
}

.course-content-parent .chapter-description {
  font-size: 0.75rem;
}

.chapter-icon {
  margin-right: 0.5rem;
}

.reviews-parent {
	color: var(--gray-900);
}

.lesson-info {
	padding: 0.5rem;
	color: var(--gray-900);
	letter-spacing: -0.011em;
}

.lesson-links {
	display: flex;
	align-items: center;
	color: var(--gray-900);
	font-size: var(--text-base);
}

.lesson-links:hover {
  cursor: pointer;
  text-decoration: none;
  color: var(--gray-900);
  border-radius: var(--border-radius-md);
}

.member-card {
	display: flex;
	flex-direction: column;
	padding: 1rem;
	font-size: var(--text-base);
}

.break {
	flex-basis: 100%;
	flex-grow: 1;
	margin: 0.5rem 0;
}

.course-home-headings {
  font-weight: 600;
  font-size: var(--text-3-5xl);
  letter-spacing: -0.0175em;
  color: var(--gray-900);
  margin-bottom: 1rem;
}

.course-home-headings:hover {
	color: var(--gray-900);
	text-decoration: none;
}

.modal-headings {
  margin: 0;
}

.avatar-square {
  width: 130px;
  height: 130px;
}

.avatar-square .avatar-frame {
  border-radius: 20px;
}

.avatar-medium {
  width: 42px;
  height: 42px;
}

.avatar-large {
  width: 68px;
  height: 68px;
}

.avatar-xl {
  width: 8rem;
  height: 8rem;
}

.avatar-xl .standard-image {
	border: 4px solid #ffffff;
}

@media (max-width: 500px) {
  .avatar-square {
	width: 75px;
	height: 75px;
  }
}

.member-parent {
  display: grid;
  grid-template-columns: repeat(auto-fill, minmax(250px, 1fr));
  -moz-column-gap: 2rem;
  column-gap: 2rem;
  row-gap: 2rem;
}

@media (max-width: 600px) {
  .member-parent {
	grid-template-columns: repeat(auto-fill, minmax(125px, 1fr));
	-moz-column-gap: 2rem;
	column-gap: 2rem;
	row-gap: 2rem;
  }
}

.view-all-mentors {
  width: 100%;
  display: flex;
  align-items: baseline;
  cursor: pointer;
  margin-top: 1rem;
}

.review-modal .modal-dialog {
  width: 50%;
  height: 70%;
}

@media (max-width: 600px) {
  .review-modl .modal-dialog {
	width: auto;
  }
}

.error-field {
  color: red;
}

.quiz-footer {
	display: flex;
	align-items: center;
	justify-content: space-between;
	margin-top: 2rem;
}

.question {
  flex-direction: column;
}

.question p {
  margin-bottom: 0;
}

.active-question .card-divider {
  margin-top: 1rem;
}

.dark-links {
  color: inherit;
}

.dark-links:hover {
  color: inherit;
}

.breadcrumb {
  display: flex;
  align-items: center;
  font-size: var(--text-base);
  line-height: 20px;
  color: var(--gray-900);
  padding: 0;
}

.course-details-outline {
  margin-top: 2.5rem;
}

.lesson-content {
	padding: 1.5rem;
	flex-direction: column;
}

.lesson-content-card {
	margin-top: 1.5rem;
}

.lesson-content-card .alert-dismissible .close {
  padding: 0.5rem;
}

.course-content-parent {
  display: grid;
  grid-gap: 2rem;
  grid-template-columns: 1fr 3fr;
}

@media (max-width: 1024px) {
  .course-content-parent {
	display: flex;
	flex-direction: column-reverse;
  }
}

.course-content-parent .course-home-headings {
	margin: 0 0 0.5rem;
	width: 100%;
}

.lesson-pagination {
	margin: 2rem 0 5rem;
}

.lesson-video {
  width: 100%;
}

.active-lesson {
  background-color: var(--gray-200);
  border-radius: var(--border-radius-md);
}

.profile-page {
  padding-top: 0;
}

.profile-banner {
	height: 248px;
	background-size: cover;
	background-position: center;
}

@media (max-width: 500px) {
  .profile-banner {
	height: 150px;
  }
}

.profile-info {
	height: 90px;
	background: #ffffff;
	border-radius: 0px 0px 8px 8px;
	font-size: var(--text-sm);
	display: flex;
	flex-direction: column;
	margin-bottom: 2.5rem;
	padding-left: 200px;
	padding-right: 1rem;
	border: 1px solid var(--gray-300);
}

@media (max-width: 550px) {
	.profile-info {
		align-items: flex-end;
		padding-left: 0;
		height: 150px;
	}
}

.profile-avatar {
  position: relative;
  top: 188px;
  left: 40px;
  width: fit-content;
}

@media (max-width: 500px) {
  .profile-avatar {
	top: 95px;
	left: 10px;
  }
}

@media (max-width: 375px) {
  .profile-avatar {
	top: 120px;
	left: 10px;
  }
}

.profile-name {
  color: var(--gray-900);
  font-weight: 600;
  font-size: var(--text-3xl);
}

@media (max-width: 375px) {
  .profile-name {
	font-size: var(--text-lg);
	padding-top: 5px;
  }
}

.profile-name-section {
  display: flex;
  align-items: center;
  margin: 1rem 0 0.25rem;
}

@media (max-width: 550px) {
  .profile-name-section {
	flex-direction: column;
	align-items: flex-end;
	margin: 0 0 0.5rem;
  }
}

.creator-badge {
  background: #48BB74;
  padding: 4px 6px;
  color: #ffffff;
  font-style: normal;
  font-weight: bold;
  font-size: 10px;
  line-height: 120%;
  text-align: center;
  letter-spacing: 0.011em;
  text-transform: uppercase;
  height: fit-content;
  box-shadow: 0px 1px 1px rgb(0 0 0 / 16%);
  border-radius: var(--border-radius-sm);
  margin-left: 0.5rem;
}

@media (max-width: 375px) {
  .creator-badge {
	font-size: 8px;
  }
}

@media (max-width: 550px) {
  .creator-badge {
	margin-top: 0.25rem;
	margin-left: 0;
  }
}

.profile-grid-card {
  display: grid;
  row-gap: 1rem;
}

.profile-item {
  color: var(--gray-800);
  font-weight: 500;
}

.education-details {
  margin-top: 1.25rem;
}

.bold-title {
  font-weight: 500;
  color: var(--gray-800);
}

.profile-courses {
  margin-top: 3rem;
}

.zindex {
  position: relative;
  z-index: 2;
}

.progress {
  width: 100%;
  height: 4px;
}

.course-card-wide .progress {
  background-color: var(--gray-500);
}

.progress-bar {
  background-color: var(--primary-color);
}

.progress-percent {
	margin: 0.5rem 0;
	font-size: var(--text-sm);
}

pre {
  width: 100%;
  overflow-x: auto;
}

.markdown-source h1 {
  font-size: 1.3rem;
}

.markdown-source h2 {
  font-size: 1.2rem;
}

.markdown-source h3 {
  font-size: 1.1rem;
}

.markdown-source h4 {
  font-size: 1rem;
}

.markdown-source p:last-child {
	margin-bottom: 0;
}

.avatar img {
  object-fit: cover;
}

.certificate-card {
	background: #FFFFFF;
	font-size: 14px
}

.certificate-content {
	border-radius: 0.5rem;
	border: 1px solid #EEF0F2;
	padding: 1rem;
	font-size: var(--text-lg);
}

.certificate-border {
	border: 10px solid #0089FF;
	/* border-image: url(/assets/lms/images/border.png);
	border-width: 100;
	border-style: solid ; */
	border-radius: 8px;
	padding: 6rem 4rem;
	background-color: #FFFFFF;
	text-align: center;
}

.certificate-parent {
	display: grid;
	grid-template-columns: 10fr 2fr;
	grid-gap: 3rem;
}

.certificate-logo {
	height: 1.5rem;
	margin-bottom: 4rem;
}

.certificate-name {
	font-size: 2rem;
	font-weight: 500;
	color: #192734;
	margin-bottom: 0.25rem;
}

.certificate-footer {
	margin: 4rem auto 0;
	width: fit-content;
}

.certificate-footer-item {
	color: #192734;
}

.cursive-font {
	font-family: cursive;
	font-weight: 600;
}

.certificate-divider {
	margin: 0.5rem 0;
}

.certificate-expiry {
	margin-left: 2rem;
}

.column-card {
	flex-direction: column;
	padding: 1rem;
	height: 100%;
}

.empty-state {
	border: 1px solid var(--gray-300);
	border-radius: var(--border-radius-lg);
	padding: 4rem;
	display: flex;
	justify-content: center;
	align-items: center;
}

.empty-state-text {
	margin-left: 1rem;
}

.empty-state-heading {
  font-size: var(--text-xl);
  color: var(--text-color);
  font-weight: 600;
}

.vertically-center {
  display: flex;
  align-items: center;
}

.search {
	background-image: url(/assets/frappe/icons/timeless/search.svg);
	border: none;
	border-radius: var(--border-radius-md);
	font-size: var(--text-sm);
	padding: 0.625rem 0.75rem;
	height: 36px;
	background-repeat: no-repeat;
	text-indent: 1.5rem;
	background-position: 1rem 0.7rem;
	width: 30%;
	box-shadow: var(--shadow-sm);
}

.search-course {
	background-position: 1rem;
	text-indent: 1rem;
	font-size: var(--text-base);
	padding: 1.5rem;
	width: 100%;
	box-shadow: none;
}

.search:focus {
	outline: none;
}

.course-search-header {
	float: right;
	width: 80%;
	display: flex;
	justify-content: flex-end;
	align-items: center;
}

@media (max-width: 1250px) {
	.search {
		width: 40%;
	}
}

@media (max-width: 1000px) {
	.search {
		width: 55%;
	}

	.course-search-header {
		width: 75%;
	}
}

@media (max-width: 650px) {
	.course-search-header {
		width: 60%;
	}
}

@media (max-width: 550px) {
	.course-search-header {
		float: none;
		width: 100%;
		justify-content: space-between;
		margin-bottom: 1rem;
	}
}

.testimonial-card {
  flex-direction: column;
  padding: 2rem;
  height: 100%;
}

.testimonial-author-name {
  font-weight: 500;
  font-size: var(--text-lg);
  color: var(--text-color);
}

.testimonial-review {
  color: var(--text-color);
  margin-bottom: 2rem;
}

.testimonial-footer {
	display: flex;
	align-items: center;
	border-top: 1px solid var(--gray-200);
	padding-top: 2rem;
	margin-top: auto;
}

.testimonial-profession {
  font-size: 0.625rem;
}

.carousel-indicators li {
  background-color: var(--gray-600);
  width: 10px;
  height: 10px;
  border-radius: 50%;
}

.carousel-control-prev-icon {
  background-image: url("/assets/lms/icons/slider-arrow-left.svg");
  width: 40px;
  height: 40px;
}

.carousel-control-next-icon {
  background-image: url("/assets/lms/icons/slider-arrow-right.svg");
  width: 40px;
  height: 40px;
}

.carousel-control-prev, .carousel-control-next {
  width: auto;
  top: 40%;
  height: fit-content;
  background: white;
  border-radius: 50%;
  box-shadow: var(--shadow-sm);
  opacity: 1;
}

.related-courses .carousel-control-prev, .related-courses .carousel-control-next {
  top: 40%;
}

.related-courses {
  background: var(--gray-50);
  padding: 5rem 0;
  position: relative;
  z-index: 5;
}

.carousel-indicators {
  position: inherit;
  margin: 0;
}

.carousel {
  padding: 0 1.5rem;
}

@media (max-width: 500px) {
  .carousel {
	padding: 0 0.5rem;
  }
}

.slider-controls {
  display: flex;
  align-items: center;
  justify-content: center;
  width: 100%;
  margin: 40px auto 0;
}

.carousel-indicators li {
  border: none;
  margin: 0 6px;
}

.search-empty-state {
  position: relative;
  top: 1rem;
  margin-bottom: 5rem;
  width: 100%;
}

.close-search-empty-state {
  position: absolute;
  top: 0;
  right: 0;
  padding: 0.75rem 1.25rem;
  float: right;
  font-size: 1.5rem;
  font-weight: 700;
  line-height: 1;
  color: #000;
  text-shadow: 0 1px 0 #fff;
  opacity: .5;
}

.close-search-empty-state:hover {
  text-decoration: none;
  color: #000;
}

.live-courses .course-home-headings {
  margin-bottom: 1.5rem;
  width: fit-content;
}

@media (min-width: 768px) {
  .lesson-pagination .custom-checkbox .empty-checkbox {
	width: 1rem;
	height: 1rem;
	border-radius: var(--border-radius-sm);
  }
}

@media (max-width: 767px) {
  .lesson-pagination .custom-checkbox .empty-checkbox {
	margin-bottom: 1rem;
	border-radius: var(--border-radius-sm);
  }

  .lesson-pagination .custom-checkbox span {
	display: inline-block;
	width: 70%;
	font-size: 10px;
  }
}

.lesson-pagination .custom-checkbox input:checked+.empty-checkbox {
  background-size: 1rem;
}

.no-discussions {
  width: 80% !important;
}

.preview-work {
	display: flex;
	align-items: center;
}

.job-card {
	position: relative;
	padding: 1rem;
}

.company-logo {
	background-position: center;
	background-size: contain;
	background-position: center;
	background-repeat: no-repeat;
	border-radius: var(--border-radius-sm);
	width: 50px;
	height: 50px;
	margin-right: 1rem;
}

.job-card-parent {
  display: grid;
  row-gap: 1rem;
}

.job-card-logo-section {
	display: flex;
	align-items: center;
	margin-top: 0.5rem;
}

.job-detail-card {
  padding: 1rem;
  flex-direction: column;
}

.job-subtitle {
  font-size: var(--text-base);
  margin-bottom: 1.875rem;
}

.card-heading {
  font-weight: 600;
  color: var(--gray-900);
  margin-bottom: 0.25rem;
}

.course-head-container {
	border-bottom: 1px solid var(--gray-300);
}

.seperator {
  margin: 0 1rem;
}

.seperator::after {
	content: "\00B7";
}

.course-overlay-card {
	background-color: white;
	border-radius: var(--border-radius-lg);
	border: 1px solid var(--gray-300);
	overflow: auto;
	width: fit-content;
	position: absolute;
	top: 10%;
	right: 7%;
	width: 350px;
	z-index: 4;
}

@media (max-width: 1000px) {
  .course-overlay-card {
	position: inherit;
	margin: 1rem auto;
  }

  .seperator {
	margin: 0 0.25rem;
  }
}

.course-overlay-content {
  padding: 1.25rem;
  font-size: var(--text-base);
  color: var(--text-color);
}

.breadcrumb-destination {
  color: var(--gray-600);
}

.preview-video {
	width: 100%;
	height: 190px;
	border: none;
}

.course-body-container {
  width: 60%;
}

@media (max-width: 1000px) {
  .course-body-container {
	width: 100%;
  }
}

.overlay-heading {
  margin-top: 2rem;
  font-weight: 600;
  color: var(--gray-800);
}

.overlay-student-count {
  display: flex;
  align-items: center;
  margin-bottom: 1.5rem;
}

.course-creators-card {
  display: grid;
  grid-gap: 1rem;
  padding: 1rem;
  background-color: var(--gray-100);
  box-shadow: none;
}

.course-meta {
  font-size: var(--text-base);
  color: var(--gray-900);
}

.avg-rating {
  font-size: var(--text-3-8xl);
  color: var(--gray-900);
  font-weight: bold;
}

.reviews-header {
  display: flex;
  justify-content: space-between;
  width: 75%;
}

@media (max-width: 1250px) {
  .reviews-header {
	width: 85%;
  }
}

@media (max-width: 768px) {
  .reviews-header {
	width: 100%;
  }
}

@media (max-width: 500px) {
	.reviews-header {
		flex-direction: column;
		align-items: center;
	}

	.vertical-divider {
		margin: 1rem;
	}
}

.bold-heading {
  font-size: var(--text-lg);
  color: var(--gray-900);
  font-weight: 600;
}

.star-click {
  --star-fill: var(--yellow-500);
  margin-right: 0;
}

.rating {
  --star-fill: var(--gray-400);
}

.vertical-divider {
	border: 1px solid var(--gray-300);
	margin: 0 1rem;
}

.course-card-wide .avg-rating-stars {
	margin-top: 2rem;
}
.reviews-parent .progress {
  width: 200px;
  color: var(--gray-900);
}

.reviews-parent .progress-bar {
	background-color: var(--primary-color);
}

.course-home-top-container {
  position: relative;
}

.question-text {
	margin: 0.5rem 0 1rem;
	font-weight: 600;
}

.question-text .ql-editor.read-mode {
	white-space: inherit;
	font-weight: 600;
}

.profile-column-grid {
  display: grid;
  grid-template-columns: repeat(auto-fill, minmax(230px, 1fr));
}

.description {
  font-size: var(--text-base);
  color: var(--gray-800);
}

.profile-meta {
  display: flex;
  align-items: center;
}

.carousel-inner {
  overflow: inherit;
}

.lms-nav .nav-link {
	padding: var(--padding-sm) 0;
	margin: 0 var(--margin-md);
	font-size: var(--text-base);
	color: var(--text-muted);

}

.lms-nav .nav-link.active {
	font-weight: 500;
	border-bottom: 1px solid var(--primary-color);
	color: var(--primary-color);
}

@media (min-width: 500px) {
	.lms-nav .nav-item:first-child .nav-link {
		margin-left: 0;
	}
}

.dashboard-button {
	position: relative;
	top: -50px;
	margin-left: auto;
}

.course-card-wide .breadcrumb {
  margin-bottom: 0;
}

.course-content-parent .course-details-outline .course-home-headings {
  display: none;
}

.btn-outline-primary {
	border: 1px solid var(--primary-color);
}

.show-attachments {
	padding-right: 0.5rem;
	display: flex;
	align-items: center;
}

.attachment-controls {
	display: flex;
	align-items: center;
	width: fit-content;
	cursor: pointer;
}

.attachments {
	flex-direction: column;
	padding: 0.5rem 0;
	margin-top: 1rem;
	position: absolute;
	z-index: 1;
	width: fit-content;
	border-collapse: separate;
	border-spacing: 1rem 0.5rem;
}

li {
	line-height: 1.7;
}

.course-overlay-title {
	font-weight: 700;
	font-size: var(--text-2xl);
	line-height: 1.5;
	color: var(--gray-900);
	margin-bottom: 1.25rem;
}

.no-preview {
	color: var(--gray-600);
}

.job-cards-parent {
	display: grid;
	grid-template-columns: repeat(auto-fill, minmax(500px, 1fr));
	-moz-column-gap: 40px;
	grid-gap: 1rem;
	align-items: center;
}

.job-company {
	display: flex;
	align-items: center;
}

.job-actions {
	display: flex;
	align-items: flex-start;
	margin-left: auto;
	margin-bottom: 1rem;
}

.job-detail-header {
	display: flex;
}

@media (max-width: 600px) {
	.job-company {
		flex-direction: column;
		align-items: inherit;
	}
}

@media (max-width: 1200px) {
	.job-cards-parent {
		grid-template-columns: repeat(auto-fill, minmax(400px, 1fr));
	}
}

@media (max-width: 500px) {
	.job-cards-parent {
		grid-template-columns: repeat(auto-fill, minmax(300px, 1fr));
	}

	.job-detail-header {
		flex-wrap: wrap;
	}

	.job-actions {
		margin-top: 1rem;
	}
}

.course-image-attachment {
	margin-top: 0.25rem;
	background-color: var(--bg-light-gray);
	border-radius: var(--border-radius);
	border: 1px solid var(--gray-300);
	padding: 0.5rem 0.75rem;
	width: fit-content;
}

.btn-delete-tag {
	cursor: pointer;
}

.chapter-edit {
	border: 1px solid var(--dark-border-color);
	border-radius: var(--border-radius);
	padding: 1rem;
	margin-bottom: 1rem;
}

.chapter-edit .lessons {
	margin-left: 0;
}

.chapter-parent {
	margin-bottom: 1rem;
}

.chapter-parent:last-child {
	margin-bottom: 0;
}

.chapter-edit .chapter-title {
	padding: 0.5rem 0;
}

.preview {
	display: flex;
	align-items: center;
	font-size: var(--text-md);
}

.table {
	margin-bottom: 0;
}

.option-input {
	width: 45%;
	margin-right: 1rem;
}

.option-checkbox {
	width: 15%;
	display: flex;
	align-items: center;
}

.preview-video-header {
	position: relative;
}

.preview-info {
	position: absolute;
	top: 0;
	right: -30px;
}

.tool-tip {
	position: relative;
	display: inline-block;
}

.tool-tip .tooltiptext {
	visibility: hidden;
	width: 30rem;
	background-color: var(--gray-800);
	color: var(--fg-color);
	padding: 1rem;
	border-radius: var(--border-radius-md);
	position: absolute;
	z-index: 1;
	opacity: 0;
	transition: opacity 0.3s;
}

.tool-tip:hover .tooltiptext {
	visibility: visible;
	opacity: 1;
}

.tooltiptext ul {
	padding: 1rem;
}

.medium {
	font-size: var(--text-base);
}

.quiz-row {
	position: relative;
	color: var(--text-color);
	cursor: pointer;
}

.course-creation-link {
	float: right;
}

@media (max-width: 500px) {
	.course-creation-link {
		float: inherit;
		margin-bottom: 1rem;
	}
}

.indicator-pill::before {
	width: 0 !important;
	height: 0 !important;
	margin-right: 0 !important;
}

.role {
	display: flex;
	align-items: center;
	margin-bottom: 0;
	cursor: pointer;
}

@media (min-width: 500px) {
	.role:last-child {
		margin-left: 5rem
	}
}

.icon-xl {
	width: 2.75rem;
	height: 2.75rem;
}

.modal .comment-field {
	height: 150px !important;
	resize: auto !important;
}

.notification-card {
	display: flex;
	align-items: center;
	margin-bottom: 1.5rem;
	position: relative;
}

.notification-card:last-child {
	margin-bottom: 0;
}

.timestamp {
	font-size: var(--text-xs);
}

.stats-parent {
	display: grid;
	grid-template-columns: repeat(auto-fill, minmax(300px, 1fr));
	grid-gap: 2rem;
}

.statistics .stats-parent {
	grid-template-columns: repeat(auto-fill, minmax(200px, 1fr));
	grid-gap: 1rem;
}

.stats-label {
	color: var(--gray-900);
	font-weight: 500;
}

.stats-value {
	color: var(--gray-900);
	font-weight: 500;
	font-size: 1.5rem;
	margin-top: 2rem;
}

.indicator-pill.green::before {
	height: 0;
	width: 0;
	border-radius: 0;
	margin-right: 0;
}

.modal-header {
	padding: 1rem 1rem 0 !important;
}

.modal-body {
	padding: 0 1rem !important;
}

.modal-dialog-scrollable .modal-content {
	overflow: unset;
}

.modal-header, .modal-body {
	margin-bottom: 0.5rem !important;
}

.modal-header {
	border-bottom: none !important;
}

.modal-footer {
	padding: 0.75rem 1.5rem !important;
	justify-content: flex-end !important;
}

.modal-footer .btn-primary {
	margin-left: 0.5rem
}

.modal-header .modal-title {
	color: var(--gray-900);
	line-height: 1.5rem;
	margin-bottom: 0.5rem;
}

.frappe-chart .title {
	font-size: 1rem;
	font-weight: 500;
	fill: var(--gray-900);
}

.course-description-section {
	padding-bottom: 2.5rem;
}

input::file-selector-button {
	border-radius: var(--border-radius);
	font-size: var(--text-md);
	padding: 0.25rem 1.25rem;
	border: none;
	color: var(--text-color);
	cursor: pointer;
}

input::file-selector-button:hover {
	background-color: var(--gray-400);
}

.btn {
	font-weight: 400;
}

select {
	appearance: none;
	-webkit-appearance: none;
}

.modal-title {
	font-size: var(--text-lg) !important;
}

.class-form-title {
	font-size: var(--text-base);
}

.remove-student {
	cursor: pointer;
}

.class-course-list {
	display: grid;
	grid-template-columns: repeat(auto-fill, minmax(300px, 1fr));
	grid-gap: 1rem;
	font-size: var(--text-base);
}

.class-cours {
	cursor: pointer;
}

.subheading {
	font-weight: 500;
	color: var(--gray-900);
}

.progress-course-header {
	display: flex;
	background-color: var(--gray-100);
	padding: 0.5rem;
}

.section-heading {
	font-size: 1rem;
	color: var(--gray-900);
	font-weight: 500;
}

.table th {
	font-weight: 400;
	border: none;
	font-size: var(--text-md);
}

.table td {
	border: none;
}

.table tr:first-child, .table tr:last-child {
	border-bottom: none;
}

.table tr {
	border-bottom: 1px solid var(--gray-300);
}

.lms-dropdown {
	border: 1px solid var(--gray-400);
	border-radius: var(--border-radius-sm);
	padding: 0.25rem 2rem;
	cursor: pointer;
	text-align: center;
}

.lms-menu {
	background-color: var(--control-bg);
	color: var(--text-color);
	border: none;
	border-radius: var(--border-radius);
	padding: 0.15rem 0.5rem;
	box-shadow: var(--btn-shadow);
	background-image: url(/assets/lms/icons/down-arrow.svg);
	background-position: right 0.5rem center;
	background-repeat: no-repeat;
	background-size: 0.75rem;
	padding-right: 2rem;
	-webkit-print-color-adjust: exact;
}

.lms-menu:focus-visible {
	outline: var(--gray-500);
}

.clickable-row {
	cursor: pointer;
}

.onboarding-parent {
	background-color: var(--primary-light);
	padding: 2rem 0;
}

.onboarding-steps {
	display: flex;
	justify-content: space-between;
	padding-top: 1.5rem;
	font-weight: 500;
	color: var(--gray-900);
}

.onboarding-steps-link {
	display: flex;
	align-items: center;
	color: inherit;
}

.onboarding-steps-link:hover {
	text-decoration: none;
	color: inherit;
}

.onboarding-skip {
	font-size: var(--text-sm);
	float: right;
	cursor: pointer;
	margin-right: 1rem;
}

.result-row {
	display: block;
	padding: 1rem;
	border-top: 1px solid var(--gray-300);
	font-weight: 500;
	color: var(--gray-900);
	font-size: var(--text-base);
	cursor: pointer;
}

.result-row:hover {
	color: inherit;
	text-decoration: none;
}

.search-modal .modal-dialog {
	max-width: 70%;
	margin: 15% auto !important;
}

.search-modal .modal-body {
	padding: 0 !important;
	margin: 0 !important;
}

.member-card-title {
	color: var(--gray-900);
	font-weight: 500;
}

.tooltip-content {
	display: none;
}

.resize-none {
	resize: none;
}

.lms-page-style {
	background-color: var(--fg-color);
	font-size: var(--text-base);
}

.lms-card {
	display: flex;
	flex-direction: column;
	border-radius: 0.75rem;
	border: 1px solid var(--gray-300);
	/* box-shadow: var(--shadow-sm); */
	padding: 0.5rem;
	height: 100%;
	position: relative;
}

.live-class-panel {
	margin-top: auto;
}

.lms-card .live-class-panel .btn {
	visibility: hidden;
}

.lms-card:hover .live-class-panel .btn {
	visibility: visible;
}

.add-students ul li:nth-last-child(-n+2) {
	display: none;
}

.lms-card-title {
	color: var(--gray-900);
	font-weight: 500;
}

.lms-card-parent {
	display: grid;
	grid-template-columns: repeat(auto-fill, minmax(250px, 1fr));
	grid-gap: 1.5rem;
}

.answer-indicator {
	border-radius: var(--border-radius-md);
	padding: 0.2rem 0.5rem;
	width: fit-content;
	margin-top: 0.5rem;
}

.answer-indicator.success {
	background-color: var(--dark-green-50);
}

.answer-indicator.failure {
	background-color: var(--red-50);
}

.list-row {
	border-bottom: 1px solid var(--gray-300);
	padding: 0.75rem 0;
}

.list-row:last-child {
	border-bottom: none;
}

.students-parent {
	display: grid;
	grid-template-columns: repeat(auto-fill, 150px);
	grid-gap: 1rem;
}

.btn-remove-course {
	opacity: 0;
	margin-top: 0.25rem;
}

.btn-remove-course:hover {
	opacity: 1;
}

.rows .grid-row .data-row,
.rows .grid-row .grid-footer-toolbar,
.grid-form-heading {
	cursor: none;
}

.schedule-header {
	display: flex;
	font-size: var(--text-sm);
	padding: 0.5rem 0.5rem 0 0.5rem;
}

.lms-page-style .discussions-section-title {
	font-size: var(--text-lg);
}

.class-dashboard .progress {
	width: 150px;
	height: 150px;
	background: none;
	position: relative;
}

.class-dashboard .progress::after {
	content: "";
	width: 100%;
	height: 100%;
	border-radius: 50%;
	border: 6px solid #eee;
	position: absolute;
	top: 0;
	left: 0;
}

.class-dashboard .progress>span {
	width: 50%;
	height: 100%;
	overflow: hidden;
	position: absolute;
	top: 0;
	z-index: 1;
}

.class-dashboard .progress .progress-left {
	left: 0;
}

.class-dashboard .progress .progress-bar {
	width: 100%;
	height: 100%;
	background: none;
	border-width: 6px;
	border-style: solid;
	position: absolute;
	top: 0;
}

.class-dashboard .progress .progress-left .progress-bar {
	left: 100%;
	border-top-right-radius: 80px;
	border-bottom-right-radius: 80px;
	border-left: 0;
	-webkit-transform-origin: center left;
	transform-origin: center left;
}

.class-dashboard .progress .progress-right {
	right: 0;
}

.class-dashboard .progress .progress-right .progress-bar {
	left: -100%;
	border-top-left-radius: 80px;
	border-bottom-left-radius: 80px;
	border-right: 0;
	-webkit-transform-origin: center right;
	transform-origin: center right;
}

.class-dashboard .progress .progress-value {
	position: absolute;
	top: 0;
	left: 0;
}

.form-section .section-head {
	margin-bottom: var(--margin-sm);
	font-weight: 700;
	color: var(--heading-color);
}

.form-column:first-child {
	padding-right: 1rem !important;
}

<<<<<<< HEAD
.class-overlay {
	top: 30%;
=======
.course-list-menu {
	display: flex;
	align-items: center;
	float: right;
}

.course-list-buttons {
	display: flex;
}

.course-list-buttons .btn {
	margin-left: 0.5rem;
}

@media (max-width: 767px) {
	.course-list-menu {
		float: none;
		margin-bottom: 1rem;
	}
}

@media (max-width: 576px) {
	.course-list-menu {
		flex-direction: column;
		align-items: unset;
	}

	.course-list-buttons {
		margin-top: 1rem;
		justify-content: space-between;
	}

	.course-list-buttons .btn {
		margin-left: 0;
	}
>>>>>>> b197e36b
}<|MERGE_RESOLUTION|>--- conflicted
+++ resolved
@@ -2298,10 +2298,10 @@
 	padding-right: 1rem !important;
 }
 
-<<<<<<< HEAD
 .class-overlay {
 	top: 30%;
-=======
+}
+
 .course-list-menu {
 	display: flex;
 	align-items: center;
@@ -2337,5 +2337,4 @@
 	.course-list-buttons .btn {
 		margin-left: 0;
 	}
->>>>>>> b197e36b
 }